--- conflicted
+++ resolved
@@ -4,15 +4,10 @@
     compile( libraries.byteman )
     compile( libraries.byteman_install )
     compile( libraries.byteman_bmunit )
-<<<<<<< HEAD
     compile( libraries.jandex )
     compile( libraries.classmate )
-    compile "com.experlog:xapool:1.5.0"
-    compile ( "org.jboss.jbossts:jbossjta:4.15.1.Final" ) {
-=======
     compile( libraries.xapool )
     compile ( libraries.jboss_jta ) {
->>>>>>> fd8a45b2
         transitive=false;
     }
 }