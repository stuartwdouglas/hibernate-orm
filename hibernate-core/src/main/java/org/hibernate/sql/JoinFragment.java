/*
 * Hibernate, Relational Persistence for Idiomatic Java
 *
 * Copyright (c) 2008, Red Hat Middleware LLC or third-party contributors as
 * indicated by the @author tags or express copyright attribution
 * statements applied by the authors.  All third-party contributions are
 * distributed under license by Red Hat Middleware LLC.
 *
 * This copyrighted material is made available to anyone wishing to use, modify,
 * copy, or redistribute it subject to the terms and conditions of the GNU
 * Lesser General Public License, as published by the Free Software Foundation.
 *
 * This program is distributed in the hope that it will be useful,
 * but WITHOUT ANY WARRANTY; without even the implied warranty of MERCHANTABILITY
 * or FITNESS FOR A PARTICULAR PURPOSE.  See the GNU Lesser General Public License
 * for more details.
 *
 * You should have received a copy of the GNU Lesser General Public License
 * along with this distribution; if not, write to:
 * Free Software Foundation, Inc.
 * 51 Franklin Street, Fifth Floor
 * Boston, MA  02110-1301  USA
 *
 */
package org.hibernate.sql;
<<<<<<< HEAD
import org.hibernate.util.StringHelper;
=======

import org.hibernate.internal.util.StringHelper;
>>>>>>> 0b10334e

/**
 * An abstract SQL join fragment renderer
 *
 * @author Gavin King
 */
public abstract class JoinFragment {

	public abstract void addJoin(String tableName, String alias, String[] fkColumns, String[] pkColumns, int joinType);

	public abstract void addJoin(String tableName, String alias, String[] fkColumns, String[] pkColumns, int joinType, String on);

	public abstract void addCrossJoin(String tableName, String alias);

	public abstract void addJoins(String fromFragment, String whereFragment);

	public abstract String toFromFragmentString();

	public abstract String toWhereFragmentString();

	// --Commented out by Inspection (12/4/04 9:10 AM): public abstract void addCondition(String alias, String[] columns, String condition);
	public abstract void addCondition(String alias, String[] fkColumns, String[] pkColumns);

	public abstract boolean addCondition(String condition);
	// --Commented out by Inspection (12/4/04 9:10 AM): public abstract void addFromFragmentString(String fromFragmentString);

	public abstract JoinFragment copy();

	public static final int INNER_JOIN = 0;
	public static final int FULL_JOIN = 4;
	public static final int LEFT_OUTER_JOIN = 1;
	public static final int RIGHT_OUTER_JOIN = 2;

	private boolean hasFilterCondition = false;
	private boolean hasThetaJoins = false;

	public void addFragment(JoinFragment ojf) {
		if ( ojf.hasThetaJoins() ) {
			hasThetaJoins = true;
		}
		addJoins( ojf.toFromFragmentString(), ojf.toWhereFragmentString() );
	}

	/**
	 * Appends the 'on' condition to the buffer, returning true if the condition was added.
	 * Returns false if the 'on' condition was empty.
	 *
	 * @param buffer The buffer to append the 'on' condition to.
	 * @param on     The 'on' condition.
	 * @return Returns true if the condition was added, false if the condition was already in 'on' string.
	 */
	protected boolean addCondition(StringBuffer buffer, String on) {
		if ( StringHelper.isNotEmpty( on ) ) {
			if ( !on.startsWith( " and" ) ) buffer.append( " and " );
			buffer.append( on );
			return true;
		}
		else {
			return false;
		}
	}

	/**
	 * True if the where fragment is from a filter condition.
	 *
	 * @return True if the where fragment is from a filter condition.
	 */
	public boolean hasFilterCondition() {
		return hasFilterCondition;
	}

	public void setHasFilterCondition(boolean b) {
		this.hasFilterCondition = b;
	}

	public boolean hasThetaJoins() {
		return hasThetaJoins;
	}

	public void setHasThetaJoins(boolean hasThetaJoins) {
		this.hasThetaJoins = hasThetaJoins;
	}
}<|MERGE_RESOLUTION|>--- conflicted
+++ resolved
@@ -23,12 +23,8 @@
  *
  */
 package org.hibernate.sql;
-<<<<<<< HEAD
-import org.hibernate.util.StringHelper;
-=======
 
 import org.hibernate.internal.util.StringHelper;
->>>>>>> 0b10334e
 
 /**
  * An abstract SQL join fragment renderer
