/*
 * Hibernate, Relational Persistence for Idiomatic Java
 *
 * Copyright (c) 2010, Red Hat Inc. or third-party contributors as
 * indicated by the @author tags or express copyright attribution
 * statements applied by the authors.  All third-party contributions are
 * distributed under license by Red Hat Inc.
 *
 * This copyrighted material is made available to anyone wishing to use, modify,
 * copy, or redistribute it subject to the terms and conditions of the GNU
 * Lesser General Public License, as published by the Free Software Foundation.
 *
 * This program is distributed in the hope that it will be useful,
 * but WITHOUT ANY WARRANTY; without even the implied warranty of MERCHANTABILITY
 * or FITNESS FOR A PARTICULAR PURPOSE.  See the GNU Lesser General Public License
 * for more details.
 *
 * You should have received a copy of the GNU Lesser General Public License
 * along with this distribution; if not, write to:
 * Free Software Foundation, Inc.
 * 51 Franklin Street, Fifth Floor
 * Boston, MA  02110-1301  USA
 */
package org.hibernate.event.def;
import java.io.Serializable;
import java.util.Set;
import org.hibernate.CacheMode;
import org.hibernate.HibernateException;
import org.hibernate.HibernateLogger;
import org.hibernate.LockMode;
import org.hibernate.TransientObjectException;
import org.hibernate.action.EntityDeleteAction;
import org.hibernate.classic.Lifecycle;
import org.hibernate.engine.Cascade;
import org.hibernate.engine.CascadingAction;
import org.hibernate.engine.EntityEntry;
import org.hibernate.engine.EntityKey;
import org.hibernate.engine.ForeignKeys;
import org.hibernate.engine.Nullability;
import org.hibernate.engine.PersistenceContext;
import org.hibernate.engine.Status;
import org.hibernate.event.DeleteEvent;
import org.hibernate.event.DeleteEventListener;
import org.hibernate.event.EventSource;
import org.hibernate.internal.util.collections.IdentitySet;
import org.hibernate.persister.entity.EntityPersister;
import org.hibernate.pretty.MessageHelper;
import org.hibernate.type.Type;
import org.hibernate.type.TypeHelper;
<<<<<<< HEAD
import org.hibernate.util.IdentitySet;
import org.jboss.logging.Logger;
=======
>>>>>>> 0b10334e

/**
 * Defines the default delete event listener used by hibernate for deleting entities
 * from the datastore in response to generated delete events.
 *
 * @author Steve Ebersole
 */
public class DefaultDeleteEventListener implements DeleteEventListener {

    private static final HibernateLogger LOG = Logger.getMessageLogger(HibernateLogger.class,
                                                                       DefaultDeleteEventListener.class.getName());

	/**
	 * Handle the given delete event.
	 *
	 * @param event The delete event to be handled.
	 *
	 * @throws HibernateException
	 */
	public void onDelete(DeleteEvent event) throws HibernateException {
		onDelete( event, new IdentitySet() );
	}

	/**
	 * Handle the given delete event.  This is the cascaded form.
	 *
	 * @param event The delete event.
	 * @param transientEntities The cache of entities already deleted
	 *
	 * @throws HibernateException
	 */
	public void onDelete(DeleteEvent event, Set transientEntities) throws HibernateException {

		final EventSource source = event.getSession();

		final PersistenceContext persistenceContext = source.getPersistenceContext();
		Object entity = persistenceContext.unproxyAndReassociate( event.getObject() );

		EntityEntry entityEntry = persistenceContext.getEntry( entity );
		final EntityPersister persister;
		final Serializable id;
		final Object version;

		if ( entityEntry == null ) {
            LOG.trace("Entity was not persistent in delete processing");

			persister = source.getEntityPersister( event.getEntityName(), entity );

			if ( ForeignKeys.isTransient( persister.getEntityName(), entity, null, source ) ) {
				deleteTransientEntity( source, entity, event.isCascadeDeleteEnabled(), persister, transientEntities );
				// EARLY EXIT!!!
				return;
			}
            performDetachedEntityDeletionCheck(event);

			id = persister.getIdentifier( entity, source );

			if ( id == null ) {
				throw new TransientObjectException(
						"the detached instance passed to delete() had a null identifier"
				);
			}

			EntityKey key = new EntityKey( id, persister, source.getEntityMode() );

			persistenceContext.checkUniqueness( key, entity );

			new OnUpdateVisitor( source, id, entity ).process( entity, persister );

			version = persister.getVersion( entity, source.getEntityMode() );

			entityEntry = persistenceContext.addEntity(
					entity,
					( persister.isMutable() ? Status.MANAGED : Status.READ_ONLY ),
					persister.getPropertyValues( entity, source.getEntityMode() ),
					key,
					version,
					LockMode.NONE,
					true,
					persister,
					false,
					false
			);
		}
		else {
            LOG.trace("Deleting a persistent instance");

			if ( entityEntry.getStatus() == Status.DELETED || entityEntry.getStatus() == Status.GONE ) {
                LOG.trace("Object was already deleted");
				return;
			}
			persister = entityEntry.getPersister();
			id = entityEntry.getId();
			version = entityEntry.getVersion();
		}

		/*if ( !persister.isMutable() ) {
			throw new HibernateException(
					"attempted to delete an object of immutable class: " +
					MessageHelper.infoString(persister)
				);
		}*/

		if ( invokeDeleteLifecycle( source, entity, persister ) ) {
			return;
		}

		deleteEntity( source, entity, entityEntry, event.isCascadeDeleteEnabled(), persister, transientEntities );

		if ( source.getFactory().getSettings().isIdentifierRollbackEnabled() ) {
			persister.resetIdentifier( entity, id, version, source );
		}
	}

	/**
	 * Called when we have recognized an attempt to delete a detached entity.
	 * <p/>
	 * This is perfectly valid in Hibernate usage; JPA, however, forbids this.
	 * Thus, this is a hook for HEM to affect this behavior.
	 *
	 * @param event The event.
	 */
	protected void performDetachedEntityDeletionCheck(DeleteEvent event) {
		// ok in normal Hibernate usage to delete a detached entity; JPA however
		// forbids it, thus this is a hook for HEM to affect this behavior
	}

	/**
	 * We encountered a delete request on a transient instance.
	 * <p/>
	 * This is a deviation from historical Hibernate (pre-3.2) behavior to
	 * align with the JPA spec, which states that transient entities can be
	 * passed to remove operation in which case cascades still need to be
	 * performed.
	 *
	 * @param session The session which is the source of the event
	 * @param entity The entity being delete processed
	 * @param cascadeDeleteEnabled Is cascading of deletes enabled
	 * @param persister The entity persister
	 * @param transientEntities A cache of already visited transient entities
	 * (to avoid infinite recursion).
	 */
	protected void deleteTransientEntity(
			EventSource session,
			Object entity,
			boolean cascadeDeleteEnabled,
			EntityPersister persister,
			Set transientEntities) {
        LOG.handlingTransientEntity();
		if ( transientEntities.contains( entity ) ) {
            LOG.trace("Already handled transient entity; skipping");
			return;
		}
		transientEntities.add( entity );
		cascadeBeforeDelete( session, persister, entity, null, transientEntities );
		cascadeAfterDelete( session, persister, entity, transientEntities );
	}

	/**
	 * Perform the entity deletion.  Well, as with most operations, does not
	 * really perform it; just schedules an action/execution with the
	 * {@link org.hibernate.engine.ActionQueue} for execution during flush.
	 *
	 * @param session The originating session
	 * @param entity The entity to delete
	 * @param entityEntry The entity's entry in the {@link PersistenceContext}
	 * @param isCascadeDeleteEnabled Is delete cascading enabled?
	 * @param persister The entity persister.
	 * @param transientEntities A cache of already deleted entities.
	 */
	protected final void deleteEntity(
			final EventSource session,
			final Object entity,
			final EntityEntry entityEntry,
			final boolean isCascadeDeleteEnabled,
			final EntityPersister persister,
			final Set transientEntities) {

        if (LOG.isTraceEnabled()) LOG.trace("Deleting "
                                            + MessageHelper.infoString(persister, entityEntry.getId(), session.getFactory()));

		final PersistenceContext persistenceContext = session.getPersistenceContext();
		final Type[] propTypes = persister.getPropertyTypes();
		final Object version = entityEntry.getVersion();

		final Object[] currentState;
		if ( entityEntry.getLoadedState() == null ) { //ie. the entity came in from update()
			currentState = persister.getPropertyValues( entity, session.getEntityMode() );
		}
		else {
			currentState = entityEntry.getLoadedState();
		}

		final Object[] deletedState = createDeletedState( persister, currentState, session );
		entityEntry.setDeletedState( deletedState );

		session.getInterceptor().onDelete(
				entity,
				entityEntry.getId(),
				deletedState,
				persister.getPropertyNames(),
				propTypes
		);

		// before any callbacks, etc, so subdeletions see that this deletion happened first
		persistenceContext.setEntryStatus( entityEntry, Status.DELETED );
		EntityKey key = new EntityKey( entityEntry.getId(), persister, session.getEntityMode() );

		cascadeBeforeDelete( session, persister, entity, entityEntry, transientEntities );

		new ForeignKeys.Nullifier( entity, true, false, session )
				.nullifyTransientReferences( entityEntry.getDeletedState(), propTypes );
		new Nullability( session ).checkNullability( entityEntry.getDeletedState(), persister, true );
		persistenceContext.getNullifiableEntityKeys().add( key );

		// Ensures that containing deletions happen before sub-deletions
		session.getActionQueue().addAction(
				new EntityDeleteAction(
						entityEntry.getId(),
						deletedState,
						version,
						entity,
						persister,
						isCascadeDeleteEnabled,
						session
				)
		);

		cascadeAfterDelete( session, persister, entity, transientEntities );

		// the entry will be removed after the flush, and will no longer
		// override the stale snapshot
		// This is now handled by removeEntity() in EntityDeleteAction
		//persistenceContext.removeDatabaseSnapshot(key);
	}

	private Object[] createDeletedState(EntityPersister persister, Object[] currentState, EventSource session) {
		Type[] propTypes = persister.getPropertyTypes();
		final Object[] deletedState = new Object[propTypes.length];
//		TypeFactory.deepCopy( currentState, propTypes, persister.getPropertyUpdateability(), deletedState, session );
		boolean[] copyability = new boolean[propTypes.length];
		java.util.Arrays.fill( copyability, true );
		TypeHelper.deepCopy( currentState, propTypes, copyability, deletedState, session );
		return deletedState;
	}

	protected boolean invokeDeleteLifecycle(EventSource session, Object entity, EntityPersister persister) {
		if ( persister.implementsLifecycle( session.getEntityMode() ) ) {
            LOG.debugf("Calling onDelete()");
			if ( ( ( Lifecycle ) entity ).onDelete( session ) ) {
                LOG.debugf("Deletion vetoed by onDelete()");
				return true;
			}
		}
		return false;
	}

	protected void cascadeBeforeDelete(
			EventSource session,
			EntityPersister persister,
			Object entity,
			EntityEntry entityEntry,
			Set transientEntities) throws HibernateException {

		CacheMode cacheMode = session.getCacheMode();
		session.setCacheMode( CacheMode.GET );
		session.getPersistenceContext().incrementCascadeLevel();
		try {
			// cascade-delete to collections BEFORE the collection owner is deleted
			new Cascade( CascadingAction.DELETE, Cascade.AFTER_INSERT_BEFORE_DELETE, session )
					.cascade( persister, entity, transientEntities );
		}
		finally {
			session.getPersistenceContext().decrementCascadeLevel();
			session.setCacheMode( cacheMode );
		}
	}

	protected void cascadeAfterDelete(
			EventSource session,
			EntityPersister persister,
			Object entity,
			Set transientEntities) throws HibernateException {

		CacheMode cacheMode = session.getCacheMode();
		session.setCacheMode( CacheMode.GET );
		session.getPersistenceContext().incrementCascadeLevel();
		try {
			// cascade-delete to many-to-one AFTER the parent was deleted
			new Cascade( CascadingAction.DELETE, Cascade.BEFORE_INSERT_AFTER_DELETE, session )
					.cascade( persister, entity, transientEntities );
		}
		finally {
			session.getPersistenceContext().decrementCascadeLevel();
			session.setCacheMode( cacheMode );
		}
	}
}<|MERGE_RESOLUTION|>--- conflicted
+++ resolved
@@ -22,6 +22,7 @@
  * Boston, MA  02110-1301  USA
  */
 package org.hibernate.event.def;
+
 import java.io.Serializable;
 import java.util.Set;
 import org.hibernate.CacheMode;
@@ -47,11 +48,7 @@
 import org.hibernate.pretty.MessageHelper;
 import org.hibernate.type.Type;
 import org.hibernate.type.TypeHelper;
-<<<<<<< HEAD
-import org.hibernate.util.IdentitySet;
 import org.jboss.logging.Logger;
-=======
->>>>>>> 0b10334e
 
 /**
  * Defines the default delete event listener used by hibernate for deleting entities
