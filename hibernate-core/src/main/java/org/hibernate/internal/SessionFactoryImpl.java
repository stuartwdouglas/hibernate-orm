/*
 * Hibernate, Relational Persistence for Idiomatic Java
 *
 * Copyright (c) 2010, Red Hat Inc. or third-party contributors as
 * indicated by the @author tags or express copyright attribution
 * statements applied by the authors.  All third-party contributions are
 * distributed under license by Red Hat Inc.
 *
 * This copyrighted material is made available to anyone wishing to use, modify,
 * copy, or redistribute it subject to the terms and conditions of the GNU
 * Lesser General Public License, as published by the Free Software Foundation.
 *
 * This program is distributed in the hope that it will be useful,
 * but WITHOUT ANY WARRANTY; without even the implied warranty of MERCHANTABILITY
 * or FITNESS FOR A PARTICULAR PURPOSE.  See the GNU Lesser General Public License
 * for more details.
 *
 * You should have received a copy of the GNU Lesser General Public License
 * along with this distribution; if not, write to:
 * Free Software Foundation, Inc.
 * 51 Franklin Street, Fifth Floor
 * Boston, MA  02110-1301  USA
 */
package org.hibernate.internal;

import java.io.IOException;
import java.io.InvalidObjectException;
import java.io.ObjectInputStream;
import java.io.ObjectOutputStream;
import java.io.Serializable;
import java.sql.Connection;
import java.sql.SQLException;
import java.util.ArrayList;
import java.util.Collections;
import java.util.HashMap;
import java.util.HashSet;
import java.util.Iterator;
import java.util.Map;
import java.util.Properties;
import java.util.Set;
import java.util.concurrent.ConcurrentHashMap;
import javax.naming.Reference;
import javax.naming.StringRefAddr;
import javax.persistence.metamodel.Metamodel;

import org.jboss.logging.Logger;

import org.hibernate.AssertionFailure;
import org.hibernate.Cache;
import org.hibernate.ConnectionReleaseMode;
import org.hibernate.CustomEntityDirtinessStrategy;
import org.hibernate.EmptyInterceptor;
import org.hibernate.EntityNameResolver;
import org.hibernate.HibernateException;
import org.hibernate.Interceptor;
import org.hibernate.MappingException;
import org.hibernate.MultiTenancyStrategy;
import org.hibernate.ObjectNotFoundException;
import org.hibernate.Session;
import org.hibernate.SessionBuilder;
import org.hibernate.SessionFactory;
import org.hibernate.SessionFactoryObserver;
import org.hibernate.StatelessSession;
import org.hibernate.StatelessSessionBuilder;
import org.hibernate.TypeHelper;
import org.hibernate.boot.registry.StandardServiceRegistry;
import org.hibernate.boot.registry.classloading.spi.ClassLoaderService;
import org.hibernate.boot.registry.classloading.spi.ClassLoadingException;
import org.hibernate.boot.registry.selector.spi.StrategySelector;
import org.hibernate.cache.internal.CacheDataDescriptionImpl;
import org.hibernate.cache.spi.CollectionRegion;
import org.hibernate.cache.spi.EntityRegion;
import org.hibernate.cache.spi.NaturalIdRegion;
import org.hibernate.cache.spi.QueryCache;
import org.hibernate.cache.spi.Region;
import org.hibernate.cache.spi.RegionFactory;
import org.hibernate.cache.spi.UpdateTimestampsCache;
import org.hibernate.cache.spi.access.AccessType;
import org.hibernate.cache.spi.access.CollectionRegionAccessStrategy;
import org.hibernate.cache.spi.access.EntityRegionAccessStrategy;
import org.hibernate.cache.spi.access.NaturalIdRegionAccessStrategy;
import org.hibernate.cache.spi.access.RegionAccessStrategy;
import org.hibernate.cfg.AvailableSettings;
import org.hibernate.cfg.Configuration;
import org.hibernate.cfg.Environment;
import org.hibernate.cfg.Settings;
import org.hibernate.cfg.SettingsFactory;
import org.hibernate.context.internal.JTASessionContext;
import org.hibernate.context.internal.ManagedSessionContext;
import org.hibernate.context.internal.ThreadLocalSessionContext;
import org.hibernate.context.spi.CurrentSessionContext;
import org.hibernate.context.spi.CurrentTenantIdentifierResolver;
import org.hibernate.dialect.Dialect;
import org.hibernate.dialect.function.SQLFunction;
import org.hibernate.dialect.function.SQLFunctionRegistry;
import org.hibernate.engine.ResultSetMappingDefinition;
import org.hibernate.engine.config.spi.ConfigurationService;
import org.hibernate.engine.jdbc.connections.spi.ConnectionProvider;
import org.hibernate.engine.jdbc.connections.spi.JdbcConnectionAccess;
import org.hibernate.engine.jdbc.connections.spi.MultiTenantConnectionProvider;
import org.hibernate.engine.jdbc.spi.JdbcServices;
import org.hibernate.engine.jdbc.spi.SqlExceptionHelper;
import org.hibernate.engine.jndi.spi.JndiService;
import org.hibernate.engine.profile.Association;
import org.hibernate.engine.profile.Fetch;
import org.hibernate.engine.profile.FetchProfile;
import org.hibernate.engine.query.spi.QueryPlanCache;
import org.hibernate.engine.spi.CacheImplementor;
import org.hibernate.engine.spi.FilterDefinition;
import org.hibernate.engine.spi.Mapping;
import org.hibernate.engine.spi.NamedQueryDefinition;
import org.hibernate.engine.spi.NamedSQLQueryDefinition;
import org.hibernate.engine.spi.SessionBuilderImplementor;
import org.hibernate.engine.spi.SessionFactoryImplementor;
import org.hibernate.engine.spi.SessionOwner;
import org.hibernate.engine.transaction.internal.TransactionCoordinatorImpl;
import org.hibernate.engine.transaction.jta.platform.spi.JtaPlatform;
import org.hibernate.engine.transaction.spi.TransactionEnvironment;
import org.hibernate.engine.transaction.spi.TransactionFactory;
import org.hibernate.exception.spi.SQLExceptionConverter;
import org.hibernate.id.IdentifierGenerator;
import org.hibernate.id.UUIDGenerator;
import org.hibernate.id.factory.IdentifierGeneratorFactory;
import org.hibernate.integrator.spi.Integrator;
import org.hibernate.integrator.spi.IntegratorService;
import org.hibernate.jpa.metamodel.internal.JpaMetaModelPopulationSetting;
import org.hibernate.jpa.metamodel.internal.builder.MetamodelBuilder;
import org.hibernate.mapping.Collection;
import org.hibernate.mapping.PersistentClass;
import org.hibernate.mapping.RootClass;
import org.hibernate.metadata.ClassMetadata;
import org.hibernate.metadata.CollectionMetadata;
import org.hibernate.metamodel.spi.MetadataImplementor;
import org.hibernate.metamodel.spi.binding.EntityBinding;
import org.hibernate.metamodel.spi.binding.PluralAttributeBinding;
import org.hibernate.persister.collection.CollectionPersister;
import org.hibernate.persister.entity.EntityPersister;
import org.hibernate.persister.entity.Loadable;
import org.hibernate.persister.entity.Queryable;
import org.hibernate.persister.spi.PersisterFactory;
import org.hibernate.proxy.EntityNotFoundDelegate;
import org.hibernate.service.ServiceRegistry;
import org.hibernate.service.spi.ServiceRegistryImplementor;
import org.hibernate.service.spi.SessionFactoryServiceRegistry;
import org.hibernate.service.spi.SessionFactoryServiceRegistryFactory;
import org.hibernate.stat.Statistics;
import org.hibernate.stat.spi.StatisticsImplementor;
import org.hibernate.tool.hbm2ddl.ImportSqlCommandExtractor;
import org.hibernate.tool.hbm2ddl.SchemaExport;
import org.hibernate.tool.hbm2ddl.SchemaUpdate;
import org.hibernate.tool.hbm2ddl.SchemaValidator;
import org.hibernate.tuple.entity.EntityTuplizer;
import org.hibernate.type.AssociationType;
import org.hibernate.type.Type;
import org.hibernate.type.TypeResolver;


/**
 * Concrete implementation of the <tt>SessionFactory</tt> interface. Has the following
 * responsibilities
 * <ul>
 * <li>caches configuration settings (immutably)
 * <li>caches "compiled" mappings ie. <tt>EntityPersister</tt>s and
 *     <tt>CollectionPersister</tt>s (immutable)
 * <li>caches "compiled" queries (memory sensitive cache)
 * <li>manages <tt>PreparedStatement</tt>s
 * <li> delegates JDBC <tt>Connection</tt> management to the <tt>ConnectionProvider</tt>
 * <li>factory for instances of <tt>SessionImpl</tt>
 * </ul>
 * This class must appear immutable to clients, even if it does all kinds of caching
 * and pooling under the covers. It is crucial that the class is not only thread
 * safe, but also highly concurrent. Synchronization must be used extremely sparingly.
 *
 * @see org.hibernate.engine.jdbc.connections.spi.ConnectionProvider
 * @see org.hibernate.Session
 * @see org.hibernate.hql.spi.QueryTranslator
 * @see org.hibernate.persister.entity.EntityPersister
 * @see org.hibernate.persister.collection.CollectionPersister
 * @author Gavin King
 */
public final class SessionFactoryImpl
		implements SessionFactoryImplementor {

	private static final CoreMessageLogger LOG = Logger.getMessageLogger(CoreMessageLogger.class, SessionFactoryImpl.class.getName());
	private static final IdentifierGenerator UUID_GENERATOR = UUIDGenerator.buildSessionFactoryUniqueIdentifierGenerator();

	private final String name;
	private final String uuid;

	private final transient Map<String,EntityPersister> entityPersisters;
	private final transient Map<String,ClassMetadata> classMetadata;
	private final transient Map<String,CollectionPersister> collectionPersisters;
	private final transient Map<String,CollectionMetadata> collectionMetadata;
	private final transient Map<String,Set<String>> collectionRolesByEntityParticipant;
	private final transient Map<String,IdentifierGenerator> identifierGenerators;
	private final transient NamedQueryRepository namedQueryRepository;
	private final transient Map<String, FilterDefinition> filters;
	private final transient Map<String, FetchProfile> fetchProfiles;
	private final transient Map<String,String> imports;
	private final transient SessionFactoryServiceRegistry serviceRegistry;
	private final transient JdbcServices jdbcServices;
	private final transient Dialect dialect;
	private final transient Settings settings;
	private final transient Properties properties;
	private transient SchemaExport schemaExport;
	private final transient CurrentSessionContext currentSessionContext;
	private final transient SQLFunctionRegistry sqlFunctionRegistry;
	private final transient SessionFactoryObserverChain observer = new SessionFactoryObserverChain();
	private final transient ConcurrentHashMap<EntityNameResolver,Object> entityNameResolvers = new ConcurrentHashMap<EntityNameResolver, Object>();
	private final transient QueryPlanCache queryPlanCache;
	private final transient CacheImplementor cacheAccess;
	private transient boolean isClosed = false;
	private final transient TypeResolver typeResolver;
	private final transient TypeHelper typeHelper;
	private final transient TransactionEnvironment transactionEnvironment;
	private final transient SessionFactoryOptions sessionFactoryOptions;
	private final transient Metamodel jpaMetamodel;

	@SuppressWarnings( {"unchecked", "ThrowableResultOfMethodCallIgnored"})
	public SessionFactoryImpl(
			final Configuration cfg,
			Mapping mapping,
			final ServiceRegistry serviceRegistry,
			Settings settings,
			final SessionFactoryObserver userObserver) throws HibernateException {
			LOG.debug( "Building session factory" );

		sessionFactoryOptions = new SessionFactoryOptions() {
			private final Interceptor interceptor;
			private final CustomEntityDirtinessStrategy customEntityDirtinessStrategy;
			private final CurrentTenantIdentifierResolver currentTenantIdentifierResolver;
			private final SessionFactoryObserver observer;
			private final EntityNotFoundDelegate entityNotFoundDelegate;

			{
				interceptor = cfg.getInterceptor();

				customEntityDirtinessStrategy = serviceRegistry.getService( StrategySelector.class ).resolveDefaultableStrategy(
						CustomEntityDirtinessStrategy.class,
						cfg.getProperties().get( AvailableSettings.CUSTOM_ENTITY_DIRTINESS_STRATEGY ),
						DefaultCustomEntityDirtinessStrategy.INSTANCE
				);

				currentTenantIdentifierResolver = cfg.getCurrentTenantIdentifierResolver() != null
						? cfg.getCurrentTenantIdentifierResolver()
						: serviceRegistry.getService( StrategySelector.class ).resolveStrategy(
						        CurrentTenantIdentifierResolver.class,
								cfg.getProperties().get( AvailableSettings.MULTI_TENANT_IDENTIFIER_RESOLVER )
						);

				observer = userObserver;

				entityNotFoundDelegate = cfg.getEntityNotFoundDelegate() != null
						? cfg.getEntityNotFoundDelegate()
						: new EntityNotFoundDelegate() {
					public void handleEntityNotFound(String entityName, Serializable id) {
						throw new ObjectNotFoundException( id, entityName );
					}
				};

			}

			@Override
			public StandardServiceRegistry getServiceRegistry() {
				return (StandardServiceRegistry) serviceRegistry;
			}

			@Override
			public Interceptor getInterceptor() {
				return interceptor;
			}

			@Override
			public CustomEntityDirtinessStrategy getCustomEntityDirtinessStrategy() {
				return customEntityDirtinessStrategy;
			}

			@Override
			public CurrentTenantIdentifierResolver getCurrentTenantIdentifierResolver() {
				return currentTenantIdentifierResolver;
			}

			@Override
			public SessionFactoryObserver[] getSessionFactoryObservers() {
				return observer == null
						? new SessionFactoryObserver[0]
						: new SessionFactoryObserver[] { observer };
			}

			@Override
			public EntityNameResolver[] getEntityNameResolvers() {
				return new EntityNameResolver[0];
			}

			@Override
			public EntityNotFoundDelegate getEntityNotFoundDelegate() {
				return entityNotFoundDelegate;
			}
		};

		this.settings = settings;

		this.properties = new Properties();
		this.properties.putAll( cfg.getProperties() );

		this.serviceRegistry = serviceRegistry.getService( SessionFactoryServiceRegistryFactory.class ).buildServiceRegistry(
				this,
				cfg
		);
        this.jdbcServices = this.serviceRegistry.getService( JdbcServices.class );
        this.dialect = this.jdbcServices.getDialect();
		this.cacheAccess = this.serviceRegistry.getService( CacheImplementor.class );
		final RegionFactory regionFactory = cacheAccess.getRegionFactory();
		this.sqlFunctionRegistry = new SQLFunctionRegistry( getDialect(), cfg.getSqlFunctions() );
		for ( SessionFactoryObserver observer : sessionFactoryOptions.getSessionFactoryObservers() ) {
			this.observer.addObserver( observer );
		}

		this.typeResolver = cfg.getTypeResolver().scope( this );
		this.typeHelper = new TypeLocatorImpl( typeResolver );

		this.filters = new HashMap<String, FilterDefinition>();
		this.filters.putAll( cfg.getFilterDefinitions() );

		LOG.debugf( "Session factory constructed with filter configurations : %s", filters );
		LOG.debugf( "Instantiating session factory with properties: %s", properties );


		this.queryPlanCache = new QueryPlanCache( this );

		// todo : everything above here consider implementing as standard SF service.  specifically: stats, caches, types, function-reg

		class IntegratorObserver implements SessionFactoryObserver {
			private ArrayList<Integrator> integrators = new ArrayList<Integrator>();

			@Override
			public void sessionFactoryCreated(SessionFactory factory) {
			}

			@Override
			public void sessionFactoryClosed(SessionFactory factory) {
				for ( Integrator integrator : integrators ) {
					integrator.disintegrate( SessionFactoryImpl.this, SessionFactoryImpl.this.serviceRegistry );
				}
			}
		}

		final IntegratorObserver integratorObserver = new IntegratorObserver();
		this.observer.addObserver( integratorObserver );
		for ( Integrator integrator : serviceRegistry.getService( IntegratorService.class ).getIntegrators() ) {
			integrator.integrate( cfg, this, this.serviceRegistry );
			integratorObserver.integrators.add( integrator );
		}

		//Generators:

		identifierGenerators = new HashMap();
		Iterator classes = cfg.getClassMappings();
		while ( classes.hasNext() ) {
			PersistentClass model = (PersistentClass) classes.next();
			if ( !model.isInherited() ) {
				IdentifierGenerator generator = model.getIdentifier().createIdentifierGenerator(
						cfg.getIdentifierGeneratorFactory(),
						getDialect(),
				        settings.getDefaultCatalogName(),
				        settings.getDefaultSchemaName(),
				        (RootClass) model
				);
				identifierGenerators.put( model.getEntityName(), generator );
			}
		}


		///////////////////////////////////////////////////////////////////////
		// Prepare persisters and link them up with their cache
		// region/access-strategy

		final String cacheRegionPrefix = settings.getCacheRegionPrefix() == null ? "" : settings.getCacheRegionPrefix() + ".";

		final PersisterFactory persisterFactory = serviceRegistry.getService( PersisterFactory.class );

		entityPersisters = new HashMap();
		Map entityAccessStrategies = new HashMap();
		Map<String,ClassMetadata> classMeta = new HashMap<String,ClassMetadata>();
		classes = cfg.getClassMappings();
		while ( classes.hasNext() ) {
			final PersistentClass model = (PersistentClass) classes.next();
			model.prepareTemporaryTables( mapping, getDialect() );
			final String cacheRegionName = cacheRegionPrefix + model.getRootClass().getCacheRegionName();
			// cache region is defined by the root-class in the hierarchy...
			EntityRegionAccessStrategy accessStrategy = ( EntityRegionAccessStrategy ) entityAccessStrategies.get( cacheRegionName );
			if ( accessStrategy == null && settings.isSecondLevelCacheEnabled() ) {
				final AccessType accessType = AccessType.fromExternalName( model.getCacheConcurrencyStrategy() );
				if ( accessType != null ) {
					LOG.tracef( "Building shared cache region for entity data [%s]", model.getEntityName() );
					EntityRegion entityRegion = regionFactory.buildEntityRegion( cacheRegionName, properties, CacheDataDescriptionImpl.decode( model ) );
					accessStrategy = entityRegion.buildAccessStrategy( accessType );
					entityAccessStrategies.put( cacheRegionName, accessStrategy );
					cacheAccess.addCacheRegion( cacheRegionName, entityRegion );
				}
			}
			
			NaturalIdRegionAccessStrategy naturalIdAccessStrategy = null;
			if ( model.hasNaturalId() && model.getNaturalIdCacheRegionName() != null ) {
				final String naturalIdCacheRegionName = cacheRegionPrefix + model.getNaturalIdCacheRegionName();
				naturalIdAccessStrategy = ( NaturalIdRegionAccessStrategy ) entityAccessStrategies.get( naturalIdCacheRegionName );
				
				if ( naturalIdAccessStrategy == null && settings.isSecondLevelCacheEnabled() ) {
					final CacheDataDescriptionImpl cacheDataDescription = CacheDataDescriptionImpl.decode( model );
					
					NaturalIdRegion naturalIdRegion = null;
					try {
						naturalIdRegion = regionFactory.buildNaturalIdRegion( naturalIdCacheRegionName, properties,
								cacheDataDescription );
					}
					catch ( UnsupportedOperationException e ) {
						LOG.warnf(
								"Shared cache region factory [%s] does not support natural id caching; " +
										"shared NaturalId caching will be disabled for not be enabled for %s",
								regionFactory.getClass().getName(),
								model.getEntityName()
						);
					}
					
					if (naturalIdRegion != null) {
						naturalIdAccessStrategy = naturalIdRegion.buildAccessStrategy( regionFactory.getDefaultAccessType() );
						entityAccessStrategies.put( naturalIdCacheRegionName, naturalIdAccessStrategy );
						cacheAccess.addCacheRegion(  naturalIdCacheRegionName, naturalIdRegion );
					}
				}
			}
			
			EntityPersister cp = persisterFactory.createEntityPersister(
					model,
					accessStrategy,
					naturalIdAccessStrategy,
					this,
					mapping
			);
			entityPersisters.put( model.getEntityName(), cp );
			classMeta.put( model.getEntityName(), cp.getClassMetadata() );
		}
		this.classMetadata = Collections.unmodifiableMap(classMeta);

		Map<String,Set<String>> tmpEntityToCollectionRoleMap = new HashMap<String,Set<String>>();
		collectionPersisters = new HashMap<String,CollectionPersister>();
		Map<String,CollectionMetadata> tmpCollectionMetadata = new HashMap<String,CollectionMetadata>();
		Iterator collections = cfg.getCollectionMappings();
		while ( collections.hasNext() ) {
			Collection model = (Collection) collections.next();
			final String cacheRegionName = cacheRegionPrefix + model.getCacheRegionName();
			final AccessType accessType = AccessType.fromExternalName( model.getCacheConcurrencyStrategy() );
			CollectionRegionAccessStrategy accessStrategy = null;
			if ( accessType != null && settings.isSecondLevelCacheEnabled() ) {
				LOG.tracev( "Building shared cache region for collection data [{0}]", model.getRole() );
				CollectionRegion collectionRegion = regionFactory.buildCollectionRegion( cacheRegionName, properties, CacheDataDescriptionImpl
						.decode( model ) );
				accessStrategy = collectionRegion.buildAccessStrategy( accessType );
				entityAccessStrategies.put( cacheRegionName, accessStrategy );
				cacheAccess.addCacheRegion( cacheRegionName, collectionRegion );
			}
			CollectionPersister persister = persisterFactory.createCollectionPersister(
					model,
					accessStrategy,
					this
			) ;
			collectionPersisters.put( model.getRole(), persister );
			tmpCollectionMetadata.put( model.getRole(), persister.getCollectionMetadata() );
			Type indexType = persister.getIndexType();
			if ( indexType != null && indexType.isAssociationType() && !indexType.isAnyType() ) {
				String entityName = ( ( AssociationType ) indexType ).getAssociatedEntityName( this );
				Set roles = tmpEntityToCollectionRoleMap.get( entityName );
				if ( roles == null ) {
					roles = new HashSet();
					tmpEntityToCollectionRoleMap.put( entityName, roles );
				}
				roles.add( persister.getRole() );
			}
			Type elementType = persister.getElementType();
			if ( elementType.isAssociationType() && !elementType.isAnyType() ) {
				String entityName = ( ( AssociationType ) elementType ).getAssociatedEntityName( this );
				Set roles = tmpEntityToCollectionRoleMap.get( entityName );
				if ( roles == null ) {
					roles = new HashSet();
					tmpEntityToCollectionRoleMap.put( entityName, roles );
				}
				roles.add( persister.getRole() );
			}
		}
		collectionMetadata = Collections.unmodifiableMap( tmpCollectionMetadata );
		Iterator itr = tmpEntityToCollectionRoleMap.entrySet().iterator();
		while ( itr.hasNext() ) {
			final Map.Entry entry = ( Map.Entry ) itr.next();
			entry.setValue( Collections.unmodifiableSet( ( Set ) entry.getValue() ) );
		}
		collectionRolesByEntityParticipant = Collections.unmodifiableMap( tmpEntityToCollectionRoleMap );

		//Named Queries:
		this.namedQueryRepository = new NamedQueryRepository(
				cfg.getNamedQueries().values(),
				cfg.getNamedSQLQueries().values(),
				cfg.getSqlResultSetMappings().values()
		);
		imports = new HashMap<String,String>( cfg.getImports() );

		// after *all* persisters and named queries are registered
		Iterator iter = entityPersisters.values().iterator();
		while ( iter.hasNext() ) {
			final EntityPersister persister = ( ( EntityPersister ) iter.next() );
			persister.postInstantiate();
			registerEntityNameResolvers( persister );

		}
		iter = collectionPersisters.values().iterator();
		while ( iter.hasNext() ) {
			final CollectionPersister persister = ( ( CollectionPersister ) iter.next() );
			persister.postInstantiate();
		}

		//JNDI + Serialization:

		name = settings.getSessionFactoryName();
		try {
			uuid = (String) UUID_GENERATOR.generate(null, null);
		}
		catch (Exception e) {
			throw new AssertionFailure("Could not generate UUID");
		}
		SessionFactoryRegistry.INSTANCE.addSessionFactory(
				uuid,
				name,
				settings.isSessionFactoryNameAlsoJndiName(),
				this,
				serviceRegistry.getService( JndiService.class )
		);

		LOG.debug( "Instantiated session factory" );

		settings.getMultiTableBulkIdStrategy().prepare(
				jdbcServices,
				buildLocalConnectionAccess(),
				cfg.createMappings(),
				cfg.buildMapping(),
				properties
		);


		if ( settings.isAutoCreateSchema() ) {
			new SchemaExport( serviceRegistry, cfg )
					.setImportSqlCommandExtractor( serviceRegistry.getService( ImportSqlCommandExtractor.class ) )
					.create( false, true );
		}
		if ( settings.isAutoUpdateSchema() ) {
			new SchemaUpdate( serviceRegistry, cfg ).execute( false, true );
		}
		if ( settings.isAutoValidateSchema() ) {
			new SchemaValidator( serviceRegistry, cfg ).validate();
		}
		if ( settings.isAutoDropSchema() ) {
			schemaExport = new SchemaExport( serviceRegistry, cfg )
					.setImportSqlCommandExtractor( serviceRegistry.getService( ImportSqlCommandExtractor.class ) );
		}

		currentSessionContext = buildCurrentSessionContext();

		//checking for named queries
		if ( settings.isNamedQueryStartupCheckingEnabled() ) {
			final Map<String,HibernateException> errors = checkNamedQueries();
			if ( ! errors.isEmpty() ) {
				StringBuilder failingQueries = new StringBuilder( "Errors in named queries: " );
				String sep = "";
				for ( Map.Entry<String,HibernateException> entry : errors.entrySet() ) {
					LOG.namedQueryError( entry.getKey(), entry.getValue() );
					failingQueries.append( sep ).append( entry.getKey() );
					sep = ", ";
				}
				throw new HibernateException( failingQueries.toString() );
			}
		}

		// this needs to happen after persisters are all ready to go...
		this.fetchProfiles = new HashMap();
		itr = cfg.iterateFetchProfiles();
		while ( itr.hasNext() ) {
			final org.hibernate.mapping.FetchProfile mappingProfile =
					( org.hibernate.mapping.FetchProfile ) itr.next();
			final FetchProfile fetchProfile = new FetchProfile( mappingProfile.getName() );
			for ( org.hibernate.mapping.FetchProfile.Fetch mappingFetch : mappingProfile.getFetches() ) {
				// resolve the persister owning the fetch
				final String entityName = getImportedClassName( mappingFetch.getEntity() );
				final EntityPersister owner = entityName == null
						? null
						: entityPersisters.get( entityName );
				if ( owner == null ) {
					throw new HibernateException(
							"Unable to resolve entity reference [" + mappingFetch.getEntity()
									+ "] in fetch profile [" + fetchProfile.getName() + "]"
					);
				}

				// validate the specified association fetch
				Type associationType = owner.getPropertyType( mappingFetch.getAssociation() );
				if ( associationType == null || !associationType.isAssociationType() ) {
					throw new HibernateException( "Fetch profile [" + fetchProfile.getName() + "] specified an invalid association" );
				}

				// resolve the style
				final Fetch.Style fetchStyle = Fetch.Style.parse( mappingFetch.getStyle() );

				// then construct the fetch instance...
				fetchProfile.addFetch( new Association( owner, mappingFetch.getAssociation() ), fetchStyle );
				((Loadable) owner).registerAffectingFetchProfile( fetchProfile.getName() );
			}
			fetchProfiles.put( fetchProfile.getName(), fetchProfile );
		}

		this.transactionEnvironment = new TransactionEnvironmentImpl( this );
		this.observer.sessionFactoryCreated( this );

		final JpaMetaModelPopulationSetting jpaMetaModelPopulationSetting = determineJpaMetaModelPopulationSetting( cfg );
		if ( jpaMetaModelPopulationSetting != JpaMetaModelPopulationSetting.DISABLED ) {
			this.jpaMetamodel = org.hibernate.jpa.metamodel.internal.legacy.MetamodelImpl.buildMetamodel(
					cfg.getClassMappings(),
					this,
					jpaMetaModelPopulationSetting == JpaMetaModelPopulationSetting.IGNORE_UNSUPPORTED
			);
		}
		else {
			jpaMetamodel = null;
		}
	}

	private JdbcConnectionAccess buildLocalConnectionAccess() {
		return new JdbcConnectionAccess() {
			@Override
			public Connection obtainConnection() throws SQLException {
				return settings.getMultiTenancyStrategy() == MultiTenancyStrategy.NONE
						? serviceRegistry.getService( ConnectionProvider.class ).getConnection()
						: serviceRegistry.getService( MultiTenantConnectionProvider.class ).getAnyConnection();
			}

			@Override
			public void releaseConnection(Connection connection) throws SQLException {
				if ( settings.getMultiTenancyStrategy() == MultiTenancyStrategy.NONE ) {
					serviceRegistry.getService( ConnectionProvider.class ).closeConnection( connection );
				}
				else {
					serviceRegistry.getService( MultiTenantConnectionProvider.class ).releaseAnyConnection( connection );
				}
			}

			@Override
			public boolean supportsAggressiveRelease() {
				return false;
			}
		};
	}

	protected JpaMetaModelPopulationSetting determineJpaMetaModelPopulationSetting(Configuration cfg) {
		final String setting = cfg.getProperties().getProperty( AvailableSettings.JPA_METAMODEL_POPULATION );
		return JpaMetaModelPopulationSetting.parse( setting );
	}

	@SuppressWarnings( {"ThrowableResultOfMethodCallIgnored"})
<<<<<<< HEAD
	public SessionFactoryImpl(MetadataImplementor metadata,SessionFactoryOptions sessionFactoryOptions) throws HibernateException {
		LOG.debug( "Building session factory" );
=======
	public SessionFactoryImpl(
			MetadataImplementor metadata,
			SessionFactoryOptions sessionFactoryOptions,
			SessionFactoryObserver observer) throws HibernateException {

		final boolean traceEnabled = LOG.isTraceEnabled();
		final boolean debugEnabled = traceEnabled || LOG.isDebugEnabled();
		if ( debugEnabled ) {
			LOG.debug( "Building session factory" );
		}
>>>>>>> f2b9ab82

		this.sessionFactoryOptions = sessionFactoryOptions;

		this.properties = createPropertiesFromMap(
				metadata.getServiceRegistry().getService( ConfigurationService.class ).getSettings()
		);

		// TODO: these should be moved into SessionFactoryOptions
		this.settings = new SettingsFactory().buildSettings(
				properties,
				metadata.getServiceRegistry()
		);

		this.serviceRegistry =
				sessionFactoryOptions.getServiceRegistry()
						.getService( SessionFactoryServiceRegistryFactory.class )
						.buildServiceRegistry( this, metadata );

		this.jdbcServices = this.serviceRegistry.getService( JdbcServices.class );
		this.dialect = this.jdbcServices.getDialect();
		this.cacheAccess = this.serviceRegistry.getService( CacheImplementor.class );

		// TODO: get SQL functions from JdbcServices (HHH-6559)
		//this.sqlFunctionRegistry = new SQLFunctionRegistry( this.jdbcServices.getSqlFunctions() );
		this.sqlFunctionRegistry = new SQLFunctionRegistry( this.dialect, new HashMap<String, SQLFunction>() );

		// TODO: get SQL functions from a new service
		// this.sqlFunctionRegistry = new SQLFunctionRegistry( getDialect(), cfg.getSqlFunctions() );

		for ( SessionFactoryObserver observer : sessionFactoryOptions.getSessionFactoryObservers() ) {
			this.observer.addObserver( observer );
		}

		this.typeResolver = metadata.getTypeResolver().scope( this );
		this.typeHelper = new TypeLocatorImpl( typeResolver );

		this.filters = Collections.unmodifiableMap( metadata.getFilterDefinitions() );

		if ( debugEnabled ) {
			LOG.debugf( "Session factory constructed with filter configurations : %s", filters );
			LOG.debugf( "Instantiating session factory with properties: %s", properties );
		}
		this.queryPlanCache = new QueryPlanCache( this );

		class IntegratorObserver implements SessionFactoryObserver {
			private ArrayList<Integrator> integrators = new ArrayList<Integrator>();

			@Override
			public void sessionFactoryCreated(SessionFactory factory) {
			}

			@Override
			public void sessionFactoryClosed(SessionFactory factory) {
				for ( Integrator integrator : integrators ) {
					integrator.disintegrate( SessionFactoryImpl.this, SessionFactoryImpl.this.serviceRegistry );
				}
			}
		}

        final IntegratorObserver integratorObserver = new IntegratorObserver();
        this.observer.addObserver(integratorObserver);
        for (Integrator integrator : serviceRegistry.getService(IntegratorService.class).getIntegrators()) {
            integrator.integrate(metadata, this, this.serviceRegistry);
            integratorObserver.integrators.add(integrator);
        }


		//Generators:

		identifierGenerators = new HashMap<String,IdentifierGenerator>();
		for ( EntityBinding entityBinding : metadata.getEntityBindings() ) {
			if ( entityBinding.isRoot() ) {
				identifierGenerators.put(
						entityBinding.getEntity().getName(),
						entityBinding.getHierarchyDetails().getEntityIdentifier().getIdentifierGenerator()
				);
			}
		}

		///////////////////////////////////////////////////////////////////////
		// Prepare persisters and link them up with their cache
		// region/access-strategy

		final MetamodelBuilder jpaMetamodelBuilder = new MetamodelBuilder(
				this,
				JpaMetaModelPopulationSetting.parse(
						properties.getProperty( AvailableSettings.JPA_METAMODEL_POPULATION  )
				)
		);

		StringBuilder stringBuilder = new StringBuilder();
		if ( settings.getCacheRegionPrefix() != null) {
			stringBuilder
					.append( settings.getCacheRegionPrefix() )
					.append( '.' );
		}
		final String cacheRegionPrefix = stringBuilder.toString();
		RegionFactory regionFactory = serviceRegistry.getService( RegionFactory.class );
		entityPersisters = new HashMap<String,EntityPersister>();
		Map<String, RegionAccessStrategy> entityAccessStrategies = new HashMap<String, RegionAccessStrategy>();
		Map<String,ClassMetadata> classMeta = new HashMap<String,ClassMetadata>();
		for ( EntityBinding model : metadata.getEntityBindings() ) {
			// TODO: should temp table prep happen when metadata is being built?
			//model.prepareTemporaryTables( metadata, getDialect() );
			// cache region is defined by the root-class in the hierarchy...
			EntityBinding rootEntityBinding = metadata.getRootEntityBinding( model.getEntity().getName() );
			EntityRegionAccessStrategy accessStrategy = null;
			if ( settings.isSecondLevelCacheEnabled() &&
					rootEntityBinding.getHierarchyDetails().getCaching() != null &&
					model.getHierarchyDetails().getCaching() != null  ) {
				final String cacheRegionName = cacheRegionPrefix + rootEntityBinding.getHierarchyDetails().getCaching().getRegion();
				accessStrategy = EntityRegionAccessStrategy.class.cast( entityAccessStrategies.get( cacheRegionName ) );
				if ( accessStrategy == null ) {
<<<<<<< HEAD
					AccessType accessType = model.getHierarchyDetails().getCaching().getAccessType();
					if ( accessType == null ) {
						accessType = regionFactory.getDefaultAccessType();
					}
					if ( LOG.isTraceEnabled() ) {
=======
					final AccessType accessType = model.getHierarchyDetails().getCaching().getAccessType();
					if ( traceEnabled ) {
>>>>>>> f2b9ab82
						LOG.tracev( "Building cache for entity data [{0}]", model.getEntity().getName() );
					}
					EntityRegion entityRegion = serviceRegistry.getService( RegionFactory.class ).buildEntityRegion(
							cacheRegionName, properties, CacheDataDescriptionImpl.decode( model )
					);
					accessStrategy = entityRegion.buildAccessStrategy( accessType );
					entityAccessStrategies.put( cacheRegionName, accessStrategy );
					cacheAccess.addCacheRegion( cacheRegionName, entityRegion );
				}
			}

			NaturalIdRegionAccessStrategy naturalIdAccessStrategy = null;
			if ( settings.isSecondLevelCacheEnabled() &&
					rootEntityBinding.getHierarchyDetails().getNaturalIdCaching() != null &&
					model.getHierarchyDetails().getNaturalIdCaching() != null ) {
				final String naturalIdCacheRegionName = cacheRegionPrefix + rootEntityBinding.getHierarchyDetails()
						.getNaturalIdCaching()
						.getRegion();
				naturalIdAccessStrategy = (NaturalIdRegionAccessStrategy) entityAccessStrategies.get(
						naturalIdCacheRegionName
				);
				if ( naturalIdAccessStrategy == null ) {
					final CacheDataDescriptionImpl naturaIdCacheDataDescription = CacheDataDescriptionImpl.decode( model );
					NaturalIdRegion naturalIdRegion = null;
					try {
						naturalIdRegion = serviceRegistry.getService( RegionFactory.class )
								.buildNaturalIdRegion(
										naturalIdCacheRegionName,
										properties,
										naturaIdCacheDataDescription
								);
					}
					catch ( UnsupportedOperationException e ) {
						LOG.warnf(
								"Shared cache region factory [%s] does not support natural id caching; " +
										"shared NaturalId caching will be disabled for not be enabled for %s",
								serviceRegistry.getService( RegionFactory.class ).getClass().getName(),
								model.getEntity().getName()
						);
					}
					if ( naturalIdRegion != null ) {
						naturalIdAccessStrategy = naturalIdRegion.buildAccessStrategy( serviceRegistry.getService( RegionFactory.class ).getDefaultAccessType() );
						entityAccessStrategies.put( naturalIdCacheRegionName, naturalIdAccessStrategy );
						cacheAccess.addCacheRegion( naturalIdCacheRegionName, naturalIdRegion );
					}
				}
			}
			EntityPersister cp = serviceRegistry.getService( PersisterFactory.class ).createEntityPersister(
					model, accessStrategy,naturalIdAccessStrategy, this, metadata
			);
			entityPersisters.put( model.getEntity().getName(), cp );
			classMeta.put( model.getEntity().getName(), cp.getClassMetadata() );
			jpaMetamodelBuilder.add( model );
		}
		this.classMetadata = Collections.unmodifiableMap(classMeta);

		Map<String,Set<String>> tmpEntityToCollectionRoleMap = new HashMap<String,Set<String>>();
		collectionPersisters = new HashMap<String,CollectionPersister>();
		Map<String, CollectionMetadata> tmpCollectionMetadata = new HashMap<String, CollectionMetadata>();
		for ( PluralAttributeBinding model : metadata.getCollectionBindings() ) {
			if ( model.getAttribute() == null ) {
				throw new IllegalStateException( "No attribute defined for a AbstractPluralAttributeBinding: " +  model );
			}
			if ( model.getAttribute().isSingular() ) {
				throw new IllegalStateException(
						"AbstractPluralAttributeBinding has a Singular attribute defined: " + model.getAttribute().getName()
				);
			}
			CollectionRegionAccessStrategy accessStrategy = null;
<<<<<<< HEAD
			if ( settings.isSecondLevelCacheEnabled() &&
					model.getCaching() != null ) {
				final String cacheRegionName = cacheRegionPrefix + model.getCaching().getRegion();
				AccessType accessType = model.getCaching().getAccessType();
				if(accessType == null){
					accessType = regionFactory.getDefaultAccessType();
				}
				if ( accessType != null && settings.isSecondLevelCacheEnabled() ) {
					if ( LOG.isTraceEnabled() ) {
						LOG.tracev( "Building cache for collection data [{0}]", model.getAttribute().getRole() );
					}
					CollectionRegion collectionRegion = serviceRegistry.getService( RegionFactory.class ).buildCollectionRegion(
							cacheRegionName, properties, CacheDataDescriptionImpl.decode( model )
					);
					accessStrategy = collectionRegion.buildAccessStrategy( accessType );
					entityAccessStrategies.put( cacheRegionName, accessStrategy );
					cacheAccess.addCacheRegion( cacheRegionName, collectionRegion );
=======
			if ( accessType != null && settings.isSecondLevelCacheEnabled() ) {
				if ( traceEnabled ) {
					LOG.tracev( "Building cache for collection data [{0}]", model.getAttribute().getRole() );
>>>>>>> f2b9ab82
				}
				CollectionRegion collectionRegion = serviceRegistry.getService( RegionFactory.class ).buildCollectionRegion(
						cacheRegionName, properties, CacheDataDescriptionImpl.decode( model )
				);
				accessStrategy = collectionRegion.buildAccessStrategy( accessType );
				entityAccessStrategies.put( cacheRegionName, accessStrategy );
				cacheAccess.addCacheRegion( cacheRegionName, collectionRegion );
			}
			CollectionPersister persister = serviceRegistry
					.getService( PersisterFactory.class )
					.createCollectionPersister( metadata, model, accessStrategy, this );
			collectionPersisters.put( model.getAttribute().getRole(), persister );
			tmpCollectionMetadata.put( model.getAttribute().getRole(), persister.getCollectionMetadata() );
			Type indexType = persister.getIndexType();
			if ( indexType != null && indexType.isAssociationType() && !indexType.isAnyType() ) {
				String entityName = ( ( AssociationType ) indexType ).getAssociatedEntityName( this );
				Set<String> roles = tmpEntityToCollectionRoleMap.get( entityName );
				if ( roles == null ) {
					roles = new HashSet<String>();
					tmpEntityToCollectionRoleMap.put( entityName, roles );
				}
				roles.add( persister.getRole() );
			}
			Type elementType = persister.getElementType();
			if ( elementType.isAssociationType() && !elementType.isAnyType() ) {
				String entityName = ( ( AssociationType ) elementType ).getAssociatedEntityName( this );
				Set<String> roles = tmpEntityToCollectionRoleMap.get( entityName );
				if ( roles == null ) {
					roles = new HashSet<String>();
					tmpEntityToCollectionRoleMap.put( entityName, roles );
				}
				roles.add( persister.getRole() );
			}
		}
		collectionMetadata = Collections.unmodifiableMap( tmpCollectionMetadata );
		for ( Map.Entry<String, Set<String>> entry : tmpEntityToCollectionRoleMap.entrySet() ) {
			entry.setValue( Collections.unmodifiableSet( entry.getValue() ) );
		}
		collectionRolesByEntityParticipant = Collections.unmodifiableMap( tmpEntityToCollectionRoleMap );


		//Named Queries:
		namedQueryRepository = new NamedQueryRepository(
				metadata.getNamedQueryDefinitions(),
				metadata.getNamedNativeQueryDefinitions(),
				metadata.getResultSetMappingDefinitions().values()
		);

		imports = new HashMap<String,String>();
		for ( Map.Entry<String,String> importEntry : metadata.getImports().entrySet() ) {
			imports.put( importEntry.getKey(), importEntry.getValue() );
		}

		// after *all* persisters and named queries are registered
		Iterator iter = entityPersisters.values().iterator();
		while ( iter.hasNext() ) {
			final EntityPersister persister = ( ( EntityPersister ) iter.next() );
			persister.postInstantiate();
			registerEntityNameResolvers( persister );

		}
		iter = collectionPersisters.values().iterator();
		while ( iter.hasNext() ) {
			final CollectionPersister persister = ( ( CollectionPersister ) iter.next() );
			persister.postInstantiate();
		}

		//JNDI + Serialization:

		name = settings.getSessionFactoryName();
		try {
			uuid = (String) UUID_GENERATOR.generate(null, null);
		}
		catch (Exception e) {
			throw new AssertionFailure("Could not generate UUID");
		}
		SessionFactoryRegistry.INSTANCE.addSessionFactory(
				uuid, 
				name,
				settings.isSessionFactoryNameAlsoJndiName(),
				this,
				serviceRegistry.getService( JndiService.class )
		);

		if ( debugEnabled ) {
			LOG.debug("Instantiated session factory");
		}

		schemaExport = new SchemaExport( metadata ).setImportSqlCommandExtractor( serviceRegistry
				.getService( ImportSqlCommandExtractor.class ) );

		if ( settings.isAutoCreateSchema() ) {
			schemaExport.create( false, true );
		}

		currentSessionContext = buildCurrentSessionContext();

		//checking for named queries
		if ( settings.isNamedQueryStartupCheckingEnabled() ) {
			final Map<String,HibernateException> errors = checkNamedQueries();
			if ( ! errors.isEmpty() ) {
				StringBuilder failingQueries = new StringBuilder( "Errors in named queries: " );
				String sep = "";
				for ( Map.Entry<String,HibernateException> entry : errors.entrySet() ) {
					LOG.namedQueryError( entry.getKey(), entry.getValue() );
					failingQueries.append( entry.getKey() ).append( sep );
					sep = ", ";
				}
				throw new HibernateException( failingQueries.toString() );
			}
		}

		// this needs to happen after persisters are all ready to go...
		this.fetchProfiles = new HashMap<String,FetchProfile>();
		for ( org.hibernate.metamodel.spi.binding.FetchProfile mappingProfile : metadata.getFetchProfiles() ) {
			final FetchProfile fetchProfile = new FetchProfile( mappingProfile.getName() );
			for ( org.hibernate.metamodel.spi.binding.FetchProfile.Fetch mappingFetch : mappingProfile.getFetches() ) {
				// resolve the persister owning the fetch
				final String entityName = getImportedClassName( mappingFetch.getEntity() );
				final EntityPersister owner = entityName == null ? null : entityPersisters.get( entityName );
				if ( owner == null ) {
					throw new HibernateException(
							"Unable to resolve entity reference [" + mappingFetch.getEntity()
									+ "] in fetch profile [" + fetchProfile.getName() + "]"
					);
				}

				// validate the specified association fetch
				Type associationType = owner.getPropertyType( mappingFetch.getAssociation() );
				if ( associationType == null || ! associationType.isAssociationType() ) {
					throw new HibernateException( "Fetch profile [" + fetchProfile.getName() + "] specified an invalid association" );
				}

				// resolve the style
				final Fetch.Style fetchStyle = Fetch.Style.parse( mappingFetch.getStyle() );

				// then construct the fetch instance...
				fetchProfile.addFetch( new Association( owner, mappingFetch.getAssociation() ), fetchStyle );
				( ( Loadable ) owner ).registerAffectingFetchProfile( fetchProfile.getName() );
			}
			fetchProfiles.put( fetchProfile.getName(), fetchProfile );
		}

		this.transactionEnvironment = new TransactionEnvironmentImpl( this );
		this.observer.sessionFactoryCreated( this );

		this.jpaMetamodel = jpaMetamodelBuilder.buildMetamodel();
	}

	@SuppressWarnings( {"unchecked"} )
	private static Properties createPropertiesFromMap(Map map) {
		Properties properties = new Properties();
		properties.putAll( map );
		return properties;
	}

	public Session openSession() throws HibernateException {
		return withOptions().openSession();
	}

	public Session openTemporarySession() throws HibernateException {
		return withOptions()
				.autoClose( false )
				.flushBeforeCompletion( false )
				.connectionReleaseMode( ConnectionReleaseMode.AFTER_STATEMENT )
				.openSession();
	}

	public Session getCurrentSession() throws HibernateException {
		if ( currentSessionContext == null ) {
			throw new HibernateException( "No CurrentSessionContext configured!" );
		}
		return currentSessionContext.currentSession();
	}

	@Override
	public SessionBuilderImplementor withOptions() {
		return new SessionBuilderImpl( this );
	}

	@Override
	public StatelessSessionBuilder withStatelessOptions() {
		return new StatelessSessionBuilderImpl( this );
	}

	public StatelessSession openStatelessSession() {
		return withStatelessOptions().openStatelessSession();
	}

	public StatelessSession openStatelessSession(Connection connection) {
		return withStatelessOptions().connection( connection ).openStatelessSession();
	}

	@Override
	public void addObserver(SessionFactoryObserver observer) {
		this.observer.addObserver( observer );
	}

	public TransactionEnvironment getTransactionEnvironment() {
		return transactionEnvironment;
	}

	public Properties getProperties() {
		return properties;
	}

	public IdentifierGeneratorFactory getIdentifierGeneratorFactory() {
		return null;
	}

	public TypeResolver getTypeResolver() {
		return typeResolver;
	}

	private void registerEntityNameResolvers(EntityPersister persister) {
		if ( persister.getEntityMetamodel() == null || persister.getEntityMetamodel().getTuplizer() == null ) {
			return;
		}
		registerEntityNameResolvers( persister.getEntityMetamodel().getTuplizer() );
	}

	private void registerEntityNameResolvers(EntityTuplizer tuplizer) {
		EntityNameResolver[] resolvers = tuplizer.getEntityNameResolvers();
		if ( resolvers == null ) {
			return;
		}

		for ( EntityNameResolver resolver : resolvers ) {
			registerEntityNameResolver( resolver );
		}
	}

	private static final Object ENTITY_NAME_RESOLVER_MAP_VALUE = new Object();

	public void registerEntityNameResolver(EntityNameResolver resolver) {
		entityNameResolvers.put( resolver, ENTITY_NAME_RESOLVER_MAP_VALUE );
	}

	public Iterable<EntityNameResolver> iterateEntityNameResolvers() {
		return entityNameResolvers.keySet();
	}

	public QueryPlanCache getQueryPlanCache() {
		return queryPlanCache;
	}

	private Map<String,HibernateException> checkNamedQueries() throws HibernateException {
		return namedQueryRepository.checkNamedQueries( queryPlanCache );
	}

	public EntityPersister getEntityPersister(String entityName) throws MappingException {
		EntityPersister result = entityPersisters.get(entityName);
		if ( result == null ) {
			throw new MappingException( "Unknown entity: " + entityName );
		}
		return result;
	}

	@Override
	public Map<String, CollectionPersister> getCollectionPersisters() {
		return collectionPersisters;
	}

	@Override
	public Map<String, EntityPersister> getEntityPersisters() {
		return entityPersisters;
	}

	public CollectionPersister getCollectionPersister(String role) throws MappingException {
		CollectionPersister result = collectionPersisters.get(role);
		if ( result == null ) {
			throw new MappingException( "Unknown collection role: " + role );
		}
		return result;
	}

	public Settings getSettings() {
		return settings;
	}

	@Override
	public SessionFactoryOptions getSessionFactoryOptions() {
		return sessionFactoryOptions;
	}

	public JdbcServices getJdbcServices() {
		return jdbcServices;
	}

	public Dialect getDialect() {
		if ( serviceRegistry == null ) {
			throw new IllegalStateException( "Cannot determine dialect because serviceRegistry is null." );
		}
		return dialect;
	}

	public Interceptor getInterceptor() {
		return sessionFactoryOptions.getInterceptor();
	}

	public SQLExceptionConverter getSQLExceptionConverter() {
		return getSQLExceptionHelper().getSqlExceptionConverter();
	}

	public SqlExceptionHelper getSQLExceptionHelper() {
		return getJdbcServices().getSqlExceptionHelper();
	}

	public Set<String> getCollectionRolesByEntityParticipant(String entityName) {
		return collectionRolesByEntityParticipant.get( entityName );
	}

	@Override
	public Reference getReference() {
		// from javax.naming.Referenceable
        LOG.debug( "Returning a Reference to the SessionFactory" );
		return new Reference(
				SessionFactoryImpl.class.getName(),
				new StringRefAddr("uuid", uuid),
				SessionFactoryRegistry.ObjectFactoryImpl.class.getName(),
				null
		);
	}

	@Override
	public NamedQueryRepository getNamedQueryRepository() {
		return namedQueryRepository;
	}

	public void registerNamedQueryDefinition(String name, NamedQueryDefinition definition) {
		namedQueryRepository.registerNamedQueryDefinition( name, definition );
	}

	@Override
	public NamedQueryDefinition getNamedQuery(String queryName) {
		return namedQueryRepository.getNamedQueryDefinition( queryName );
	}

	@Override
	public void registerNamedSQLQueryDefinition(String name, NamedSQLQueryDefinition definition) {
		namedQueryRepository.registerNamedSQLQueryDefinition( name, definition );
	}

	@Override
	public NamedSQLQueryDefinition getNamedSQLQuery(String queryName) {
		return namedQueryRepository.getNamedSQLQueryDefinition( queryName );
	}

	public ResultSetMappingDefinition getResultSetMapping(String mappingName) {
		return namedQueryRepository.getResultSetMappingDefinition( mappingName );
	}

	@Override
	public Type getIdentifierType(String className) throws MappingException {
		return getEntityPersister(className).getIdentifierType();
	}

	@Override
	public String getIdentifierPropertyName(String className) throws MappingException {
		return getEntityPersister(className).getIdentifierPropertyName();
	}

	@Override
	public Type[] getReturnTypes(String queryString) throws HibernateException {
		return queryPlanCache.getHQLQueryPlan( queryString, false, Collections.EMPTY_MAP )
				.getReturnMetadata()
				.getReturnTypes();
	}

	public String[] getReturnAliases(String queryString) throws HibernateException {
		return queryPlanCache.getHQLQueryPlan( queryString, false, Collections.EMPTY_MAP )
				.getReturnMetadata()
				.getReturnAliases();
	}

	public ClassMetadata getClassMetadata(Class persistentClass) throws HibernateException {
		return getClassMetadata( persistentClass.getName() );
	}

	public CollectionMetadata getCollectionMetadata(String roleName) throws HibernateException {
		return collectionMetadata.get( roleName );
	}

	public ClassMetadata getClassMetadata(String entityName) throws HibernateException {
		return classMetadata.get( entityName );
	}

	/**
	 * Given the name of an entity class, determine all the class and interface names by which it can be
	 * referenced in an HQL query.
	 *
     * @param className The name of the entity class
	 *
	 * @return the names of all persistent (mapped) classes that extend or implement the
	 *     given class or interface, accounting for implicit/explicit polymorphism settings
	 *     and excluding mapped subclasses/joined-subclasses of other classes in the result.
	 * @throws MappingException
	 */
	public String[] getImplementors(String className) throws MappingException {

		final Class clazz;
		try {
			clazz = serviceRegistry.getService( ClassLoaderService.class ).classForName( className );
		}
		catch (ClassLoadingException cnfe) {
			return new String[] { className }; //for a dynamic-class
		}

		ArrayList<String> results = new ArrayList<String>();
		for ( EntityPersister checkPersister : entityPersisters.values() ) {
			if ( ! Queryable.class.isInstance( checkPersister ) ) {
				continue;
			}
			final Queryable checkQueryable = Queryable.class.cast( checkPersister );
			final String checkQueryableEntityName = checkQueryable.getEntityName();
			final boolean isMappedClass = className.equals( checkQueryableEntityName );
			if ( checkQueryable.isExplicitPolymorphism() ) {
				if ( isMappedClass ) {
					return new String[] { className }; //NOTE EARLY EXIT
				}
			}
			else {
				if ( isMappedClass ) {
					results.add( checkQueryableEntityName );
				}
				else {
					final Class mappedClass = checkQueryable.getMappedClass();
					if ( mappedClass != null && clazz.isAssignableFrom( mappedClass ) ) {
						final boolean assignableSuperclass;
						if ( checkQueryable.isInherited() ) {
							Class mappedSuperclass = getEntityPersister( checkQueryable.getMappedSuperclass() ).getMappedClass();
							assignableSuperclass = clazz.isAssignableFrom( mappedSuperclass );
						}
						else {
							assignableSuperclass = false;
						}
						if ( !assignableSuperclass ) {
							results.add( checkQueryableEntityName );
						}
					}
				}
			}
		}
		return results.toArray( new String[results.size()] );
	}

	@Override
	public String getImportedClassName(String className) {
		String result = imports.get( className );
		if ( result == null ) {
			try {
				serviceRegistry.getService( ClassLoaderService.class ).classForName( className );
				imports.put( className, className );
				return className;
			}
			catch ( ClassLoadingException cnfe ) {
				return null;
			}
		}
		else {
			return result;
		}
	}

	public Map<String,ClassMetadata> getAllClassMetadata() throws HibernateException {
		return classMetadata;
	}

	public Map getAllCollectionMetadata() throws HibernateException {
		return collectionMetadata;
	}

	public Type getReferencedPropertyType(String className, String propertyName)
		throws MappingException {
		return getEntityPersister( className ).getPropertyType( propertyName );
	}

	public ConnectionProvider getConnectionProvider() {
		return jdbcServices.getConnectionProvider();
	}

	/**
	 * Closes the session factory, releasing all held resources.
	 *
	 * <ol>
	 * <li>cleans up used cache regions and "stops" the cache provider.
	 * <li>close the JDBC connection
	 * <li>remove the JNDI binding
	 * </ol>
	 *
	 * Note: Be aware that the sessionFactory instance still can
	 * be a "heavy" object memory wise after close() has been called.  Thus
	 * it is important to not keep referencing the instance to let the garbage
	 * collector release the memory.
	 * @throws HibernateException
	 */
	public void close() throws HibernateException {

		if ( isClosed ) {
			LOG.trace( "Already closed" );
			return;
		}

		LOG.closing();

		isClosed = true;

		settings.getMultiTableBulkIdStrategy().release( jdbcServices, buildLocalConnectionAccess() );

		Iterator iter = entityPersisters.values().iterator();
		while ( iter.hasNext() ) {
			EntityPersister p = (EntityPersister) iter.next();
			if ( p.hasCache() ) {
				p.getCacheAccessStrategy().getRegion().destroy();
			}
		}

		iter = collectionPersisters.values().iterator();
		while ( iter.hasNext() ) {
			CollectionPersister p = (CollectionPersister) iter.next();
			if ( p.hasCache() ) {
				p.getCacheAccessStrategy().getRegion().destroy();
			}
		}

//		cacheAccess.stop();

		queryPlanCache.cleanup();

		if ( settings.isAutoDropSchema() ) {
			schemaExport.drop( false, true );
		}

		SessionFactoryRegistry.INSTANCE.removeSessionFactory(
				uuid,
				name,
				settings.isSessionFactoryNameAlsoJndiName(),
				serviceRegistry.getService( JndiService.class )
		);

		observer.sessionFactoryClosed( this );
		serviceRegistry.destroy();
	}

	public Cache getCache() {
		return cacheAccess;
	}

	public void evictEntity(String entityName, Serializable id) throws HibernateException {
		getCache().evictEntity( entityName, id );
	}

	public void evictEntity(String entityName) throws HibernateException {
		getCache().evictEntityRegion( entityName );
	}

	public void evict(Class persistentClass, Serializable id) throws HibernateException {
		getCache().evictEntity( persistentClass, id );
	}

	public void evict(Class persistentClass) throws HibernateException {
		getCache().evictEntityRegion( persistentClass );
	}

	public void evictCollection(String roleName, Serializable id) throws HibernateException {
		getCache().evictCollection( roleName, id );
	}

	public void evictCollection(String roleName) throws HibernateException {
		getCache().evictCollectionRegion( roleName );
	}

	public void evictQueries() throws HibernateException {
		cacheAccess.evictQueries();
	}

	public void evictQueries(String regionName) throws HibernateException {
		getCache().evictQueryRegion( regionName );
	}

	public UpdateTimestampsCache getUpdateTimestampsCache() {
		return cacheAccess.getUpdateTimestampsCache();
	}

	public QueryCache getQueryCache() {
		return cacheAccess.getQueryCache();
	}

	public QueryCache getQueryCache(String regionName) throws HibernateException {
		return cacheAccess.getQueryCache( regionName );
	}

	public Region getSecondLevelCacheRegion(String regionName) {
		return cacheAccess.getSecondLevelCacheRegion( regionName );
	}

	public Region getNaturalIdCacheRegion(String regionName) {
		return cacheAccess.getNaturalIdCacheRegion( regionName );
	}

	@SuppressWarnings( {"unchecked"})
	public Map getAllSecondLevelCacheRegions() {
		return cacheAccess.getAllSecondLevelCacheRegions();
	}

	public boolean isClosed() {
		return isClosed;
	}

	public Statistics getStatistics() {
		return getStatisticsImplementor();
	}

	public StatisticsImplementor getStatisticsImplementor() {
		return serviceRegistry.getService( StatisticsImplementor.class );
	}

	public FilterDefinition getFilterDefinition(String filterName) throws HibernateException {
		FilterDefinition def = filters.get( filterName );
		if ( def == null ) {
			throw new HibernateException( "No such filter configured [" + filterName + "]" );
		}
		return def;
	}

	public boolean containsFetchProfileDefinition(String name) {
		return fetchProfiles.containsKey( name );
	}

	public Set getDefinedFilterNames() {
		return filters.keySet();
	}

	public IdentifierGenerator getIdentifierGenerator(String rootEntityName) {
		return identifierGenerators.get(rootEntityName);
	}

	private TransactionFactory transactionFactory() {
		return serviceRegistry.getService( TransactionFactory.class );
	}

	private boolean canAccessTransactionManager() {
		try {
			return serviceRegistry.getService( JtaPlatform.class ).retrieveTransactionManager() != null;
		}
		catch (Exception e) {
			return false;
		}
	}

	private CurrentSessionContext buildCurrentSessionContext() {
		String impl = properties.getProperty( Environment.CURRENT_SESSION_CONTEXT_CLASS );
		// for backward-compatibility
		if ( impl == null ) {
			if ( canAccessTransactionManager() ) {
				impl = "jta";
			}
			else {
				return null;
			}
		}

		if ( "jta".equals( impl ) ) {
			if ( ! transactionFactory().compatibleWithJtaSynchronization() ) {
				LOG.autoFlushWillNotWork();
			}
			return new JTASessionContext( this );
		}
		else if ( "thread".equals( impl ) ) {
			return new ThreadLocalSessionContext( this );
		}
		else if ( "managed".equals( impl ) ) {
			return new ManagedSessionContext( this );
		}
		else {
			try {
				Class implClass = serviceRegistry.getService( ClassLoaderService.class ).classForName( impl );
				return ( CurrentSessionContext ) implClass
						.getConstructor( new Class[] { SessionFactoryImplementor.class } )
						.newInstance( this );
			}
			catch( Throwable t ) {
				LOG.unableToConstructCurrentSessionContext( impl, t );
				return null;
			}
		}
	}

	@Override
	public ServiceRegistryImplementor getServiceRegistry() {
		return serviceRegistry;
	}

	@Override
	public EntityNotFoundDelegate getEntityNotFoundDelegate() {
		return sessionFactoryOptions.getEntityNotFoundDelegate();
	}

	public SQLFunctionRegistry getSqlFunctionRegistry() {
		return sqlFunctionRegistry;
	}

	public FetchProfile getFetchProfile(String name) {
		return fetchProfiles.get( name );
	}

	public TypeHelper getTypeHelper() {
		return typeHelper;
	}

	static class SessionBuilderImpl implements SessionBuilderImplementor {
		private final SessionFactoryImpl sessionFactory;
		private SessionOwner sessionOwner;
		private Interceptor interceptor;
		private Connection connection;
		private ConnectionReleaseMode connectionReleaseMode;
		private boolean autoClose;
		private boolean autoJoinTransactions = true;
		private boolean flushBeforeCompletion;
		private String tenantIdentifier;

		SessionBuilderImpl(SessionFactoryImpl sessionFactory) {
			this.sessionFactory = sessionFactory;
			this.sessionOwner = null;
			final Settings settings = sessionFactory.settings;

			// set up default builder values...
			this.interceptor = sessionFactory.getInterceptor();
			this.connectionReleaseMode = settings.getConnectionReleaseMode();
			this.autoClose = settings.isAutoCloseSessionEnabled();
			this.flushBeforeCompletion = settings.isFlushBeforeCompletionEnabled();

			if ( sessionFactory.getCurrentTenantIdentifierResolver() != null ) {
				tenantIdentifier = sessionFactory.getCurrentTenantIdentifierResolver().resolveCurrentTenantIdentifier();
			}
		}

		protected TransactionCoordinatorImpl getTransactionCoordinator() {
			return null;
		}

		@Override
		public Session openSession() {
			return new SessionImpl(
					connection,
					sessionFactory,
					sessionOwner,
					getTransactionCoordinator(),
					autoJoinTransactions,
					sessionFactory.getServiceRegistry().getService( RegionFactory.class ).nextTimestamp(),
					interceptor,
					flushBeforeCompletion,
					autoClose,
					connectionReleaseMode,
					tenantIdentifier
			);
		}

		@Override
		public SessionBuilder owner(SessionOwner sessionOwner) {
			this.sessionOwner = sessionOwner;
			return this;
		}

		@Override
		public SessionBuilder interceptor(Interceptor interceptor) {
			this.interceptor = interceptor;
			return this;
		}

		@Override
		public SessionBuilder noInterceptor() {
			this.interceptor = EmptyInterceptor.INSTANCE;
			return this;
		}

		@Override
		public SessionBuilder connection(Connection connection) {
			this.connection = connection;
			return this;
		}

		@Override
		public SessionBuilder connectionReleaseMode(ConnectionReleaseMode connectionReleaseMode) {
			this.connectionReleaseMode = connectionReleaseMode;
			return this;
		}

		@Override
		public SessionBuilder autoJoinTransactions(boolean autoJoinTransactions) {
			this.autoJoinTransactions = autoJoinTransactions;
			return this;
		}

		@Override
		public SessionBuilder autoClose(boolean autoClose) {
			this.autoClose = autoClose;
			return this;
		}

		@Override
		public SessionBuilder flushBeforeCompletion(boolean flushBeforeCompletion) {
			this.flushBeforeCompletion = flushBeforeCompletion;
			return this;
		}

		@Override
		public SessionBuilder tenantIdentifier(String tenantIdentifier) {
			this.tenantIdentifier = tenantIdentifier;
			return this;
		}
	}

	public static class StatelessSessionBuilderImpl implements StatelessSessionBuilder {
		private final SessionFactoryImpl sessionFactory;
		private Connection connection;
		private String tenantIdentifier;

		public StatelessSessionBuilderImpl(SessionFactoryImpl sessionFactory) {
			this.sessionFactory = sessionFactory;
		}

		@Override
		public StatelessSession openStatelessSession() {
			return new StatelessSessionImpl( connection, tenantIdentifier, sessionFactory );
		}

		@Override
		public StatelessSessionBuilder connection(Connection connection) {
			this.connection = connection;
			return this;
		}

		@Override
		public StatelessSessionBuilder tenantIdentifier(String tenantIdentifier) {
			this.tenantIdentifier = tenantIdentifier;
			return this;
		}
	}

	@Override
	public CustomEntityDirtinessStrategy getCustomEntityDirtinessStrategy() {
		return sessionFactoryOptions.getCustomEntityDirtinessStrategy();
	}

	@Override
	public CurrentTenantIdentifierResolver getCurrentTenantIdentifierResolver() {
		return sessionFactoryOptions.getCurrentTenantIdentifierResolver();
	}

	@Override
	public Metamodel getJpaMetamodel() {
		return jpaMetamodel;
	}


	// Serialization handling ~~~~~~~~~~~~~~~~~~~~~~~~~~~~~~~~~~~~~~~~~~~~~~~~~~~~~~~~~~~~~~~~~~~~~~~~~~~~~~~~~~~~~~~~~

	/**
	 * Custom serialization hook defined by Java spec.  Used when the factory is directly serialized
	 *
	 * @param out The stream into which the object is being serialized.
	 *
	 * @throws IOException Can be thrown by the stream
	 */
	private void writeObject(ObjectOutputStream out) throws IOException {
		LOG.debugf( "Serializing: %s", uuid );
		out.defaultWriteObject();
		LOG.trace( "Serialized" );
	}

	/**
	 * Custom serialization hook defined by Java spec.  Used when the factory is directly deserialized
	 *
	 * @param in The stream from which the object is being deserialized.
	 *
	 * @throws IOException Can be thrown by the stream
	 * @throws ClassNotFoundException Again, can be thrown by the stream
	 */
	private void readObject(ObjectInputStream in) throws IOException, ClassNotFoundException {
		LOG.trace( "Deserializing" );
		in.defaultReadObject();
		LOG.debugf( "Deserialized: %s", uuid );
	}

	/**
	 * Custom serialization hook defined by Java spec.  Used when the factory is directly deserialized.
	 * Here we resolve the uuid/name read from the stream previously to resolve the SessionFactory
	 * instance to use based on the registrations with the {@link SessionFactoryRegistry}
	 *
	 * @return The resolved factory to use.
	 *
	 * @throws InvalidObjectException Thrown if we could not resolve the factory by uuid/name.
	 */
	private Object readResolve() throws InvalidObjectException {
		LOG.trace( "Resolving serialized SessionFactory" );
		return locateSessionFactoryOnDeserialization( uuid, name );
	}

	private static SessionFactory locateSessionFactoryOnDeserialization(String uuid, String name) throws InvalidObjectException{
		final SessionFactory uuidResult = SessionFactoryRegistry.INSTANCE.getSessionFactory( uuid );
		if ( uuidResult != null ) {
			LOG.debugf( "Resolved SessionFactory by UUID [%s]", uuid );
			return uuidResult;
		}

		// in case we were deserialized in a different JVM, look for an instance with the same name
		// (provided we were given a name)
		if ( name != null ) {
			final SessionFactory namedResult = SessionFactoryRegistry.INSTANCE.getNamedSessionFactory( name );
			if ( namedResult != null ) {
				LOG.debugf( "Resolved SessionFactory by name [%s]", name );
				return namedResult;
			}
		}

		throw new InvalidObjectException( "Could not find a SessionFactory [uuid=" + uuid + ",name=" + name + "]" );
	}

	/**
	 * Custom serialization hook used during Session serialization.
	 *
	 * @param oos The stream to which to write the factory
	 * @throws IOException Indicates problems writing out the serial data stream
	 */
	void serialize(ObjectOutputStream oos) throws IOException {
		oos.writeUTF( uuid );
		oos.writeBoolean( name != null );
		if ( name != null ) {
			oos.writeUTF( name );
		}
	}

	/**
	 * Custom deserialization hook used during Session deserialization.
	 *
	 * @param ois The stream from which to "read" the factory
	 * @return The deserialized factory
	 * @throws IOException indicates problems reading back serial data stream
	 * @throws ClassNotFoundException indicates problems reading back serial data stream
	 */
	static SessionFactoryImpl deserialize(ObjectInputStream ois) throws IOException, ClassNotFoundException {
		LOG.trace( "Deserializing SessionFactory from Session" );
		final String uuid = ois.readUTF();
		boolean isNamed = ois.readBoolean();
		final String name = isNamed ? ois.readUTF() : null;
		return (SessionFactoryImpl) locateSessionFactoryOnDeserialization( uuid, name );
	}
}<|MERGE_RESOLUTION|>--- conflicted
+++ resolved
@@ -662,21 +662,15 @@
 	}
 
 	@SuppressWarnings( {"ThrowableResultOfMethodCallIgnored"})
-<<<<<<< HEAD
-	public SessionFactoryImpl(MetadataImplementor metadata,SessionFactoryOptions sessionFactoryOptions) throws HibernateException {
-		LOG.debug( "Building session factory" );
-=======
 	public SessionFactoryImpl(
 			MetadataImplementor metadata,
-			SessionFactoryOptions sessionFactoryOptions,
-			SessionFactoryObserver observer) throws HibernateException {
+			SessionFactoryOptions sessionFactoryOptions) throws HibernateException {
 
 		final boolean traceEnabled = LOG.isTraceEnabled();
 		final boolean debugEnabled = traceEnabled || LOG.isDebugEnabled();
 		if ( debugEnabled ) {
 			LOG.debug( "Building session factory" );
 		}
->>>>>>> f2b9ab82
 
 		this.sessionFactoryOptions = sessionFactoryOptions;
 
@@ -790,16 +784,11 @@
 				final String cacheRegionName = cacheRegionPrefix + rootEntityBinding.getHierarchyDetails().getCaching().getRegion();
 				accessStrategy = EntityRegionAccessStrategy.class.cast( entityAccessStrategies.get( cacheRegionName ) );
 				if ( accessStrategy == null ) {
-<<<<<<< HEAD
 					AccessType accessType = model.getHierarchyDetails().getCaching().getAccessType();
 					if ( accessType == null ) {
 						accessType = regionFactory.getDefaultAccessType();
 					}
-					if ( LOG.isTraceEnabled() ) {
-=======
-					final AccessType accessType = model.getHierarchyDetails().getCaching().getAccessType();
 					if ( traceEnabled ) {
->>>>>>> f2b9ab82
 						LOG.tracev( "Building cache for entity data [{0}]", model.getEntity().getName() );
 					}
 					EntityRegion entityRegion = serviceRegistry.getService( RegionFactory.class ).buildEntityRegion(
@@ -869,7 +858,6 @@
 				);
 			}
 			CollectionRegionAccessStrategy accessStrategy = null;
-<<<<<<< HEAD
 			if ( settings.isSecondLevelCacheEnabled() &&
 					model.getCaching() != null ) {
 				final String cacheRegionName = cacheRegionPrefix + model.getCaching().getRegion();
@@ -878,7 +866,7 @@
 					accessType = regionFactory.getDefaultAccessType();
 				}
 				if ( accessType != null && settings.isSecondLevelCacheEnabled() ) {
-					if ( LOG.isTraceEnabled() ) {
+					if ( traceEnabled ) {
 						LOG.tracev( "Building cache for collection data [{0}]", model.getAttribute().getRole() );
 					}
 					CollectionRegion collectionRegion = serviceRegistry.getService( RegionFactory.class ).buildCollectionRegion(
@@ -887,11 +875,6 @@
 					accessStrategy = collectionRegion.buildAccessStrategy( accessType );
 					entityAccessStrategies.put( cacheRegionName, accessStrategy );
 					cacheAccess.addCacheRegion( cacheRegionName, collectionRegion );
-=======
-			if ( accessType != null && settings.isSecondLevelCacheEnabled() ) {
-				if ( traceEnabled ) {
-					LOG.tracev( "Building cache for collection data [{0}]", model.getAttribute().getRole() );
->>>>>>> f2b9ab82
 				}
 				CollectionRegion collectionRegion = serviceRegistry.getService( RegionFactory.class ).buildCollectionRegion(
 						cacheRegionName, properties, CacheDataDescriptionImpl.decode( model )
