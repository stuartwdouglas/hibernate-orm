--- conflicted
+++ resolved
@@ -150,7 +150,6 @@
     public static boolean isNotEmpty(Map map) {
         return !isEmpty( map );
     }
-<<<<<<< HEAD
 	public static boolean isEmpty(Object[] objs){
 		return objs == null || objs.length ==0;
 	}
@@ -176,12 +175,10 @@
 //			return true;
 //		}
 		return false;
-=======
-
+	}
 	public static <X,Y> Map<X, Y> makeCopy(Map<X, Y> map) {
 		final Map<X,Y> copy = mapOfSize( map.size() + 1 );
 		copy.putAll( map );
 		return copy;
->>>>>>> bc851680
 	}
 }