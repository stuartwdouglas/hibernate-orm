/*
 * Hibernate, Relational Persistence for Idiomatic Java
 *
 * Copyright (c) 2010, Red Hat Inc. or third-party contributors as
 * indicated by the @author tags or express copyright attribution
 * statements applied by the authors.  All third-party contributions are
 * distributed under license by Red Hat Inc.
 *
 * This copyrighted material is made available to anyone wishing to use, modify,
 * copy, or redistribute it subject to the terms and conditions of the GNU
 * Lesser General Public License, as published by the Free Software Foundation.
 *
 * This program is distributed in the hope that it will be useful,
 * but WITHOUT ANY WARRANTY; without even the implied warranty of MERCHANTABILITY
 * or FITNESS FOR A PARTICULAR PURPOSE.  See the GNU Lesser General Public License
 * for more details.
 *
 * You should have received a copy of the GNU Lesser General Public License
 * along with this distribution; if not, write to:
 * Free Software Foundation, Inc.
 * 51 Franklin Street, Fifth Floor
 * Boston, MA  02110-1301  USA
 */
package org.hibernate.engine.jdbc.connections.internal;

import java.sql.Connection;
import java.sql.Driver;
import java.sql.DriverManager;
import java.sql.SQLException;
import java.util.ArrayList;
import java.util.Map;
import java.util.Properties;
import java.util.concurrent.atomic.AtomicInteger;

import org.hibernate.HibernateException;
import org.hibernate.boot.registry.classloading.spi.ClassLoaderService;
import org.hibernate.boot.registry.classloading.spi.ClassLoadingException;
import org.hibernate.cfg.AvailableSettings;
import org.hibernate.cfg.Environment;
import org.hibernate.engine.jdbc.connections.spi.ConnectionProvider;
import org.hibernate.internal.CoreMessageLogger;
import org.hibernate.internal.util.ReflectHelper;
import org.hibernate.internal.util.config.ConfigurationHelper;
import org.hibernate.service.UnknownUnwrapTypeException;
import org.hibernate.service.spi.Configurable;
import org.hibernate.service.spi.ServiceRegistryAwareService;
import org.hibernate.service.spi.ServiceRegistryImplementor;
import org.hibernate.service.spi.Stoppable;
import org.jboss.logging.Logger;

/**
 * A connection provider that uses the {@link java.sql.DriverManager} directly to open connections and provides
 * a very rudimentary connection pool.
 * <p/>
 * IMPL NOTE : not intended for production use!
 *
 * @author Gavin King
 * @author Steve Ebersole
 */
@SuppressWarnings( {"UnnecessaryUnboxing"})
public class DriverManagerConnectionProviderImpl
		implements ConnectionProvider, Configurable, Stoppable, ServiceRegistryAwareService {
	private static final CoreMessageLogger LOG = Logger.getMessageLogger( CoreMessageLogger.class, DriverManagerConnectionProviderImpl.class.getName() );
	private static final boolean traceEnabled = LOG.isTraceEnabled();
	private static final boolean debugEnabled = LOG.isDebugEnabled();


	private String url;
	private Properties connectionProps;
	private Integer isolation;
	private int poolSize;
	private boolean autocommit;

	private final ArrayList<Connection> pool = new ArrayList<Connection>();
	private final AtomicInteger checkedOut = new AtomicInteger();

	private boolean stopped;

	private transient ServiceRegistryImplementor serviceRegistry;
	
	private Driver driver;

	@Override
	public boolean isUnwrappableAs(Class unwrapType) {
		return ConnectionProvider.class.equals( unwrapType ) ||
				DriverManagerConnectionProviderImpl.class.isAssignableFrom( unwrapType );
	}

	@Override
	@SuppressWarnings( {"unchecked"})
	public <T> T unwrap(Class<T> unwrapType) {
		if ( ConnectionProvider.class.equals( unwrapType ) ||
				DriverManagerConnectionProviderImpl.class.isAssignableFrom( unwrapType ) ) {
			return (T) this;
		}
		else {
			throw new UnknownUnwrapTypeException( unwrapType );
		}
	}
	@Override
	public void configure(Map configurationValues) {
		LOG.usingHibernateBuiltInConnectionPool();

		String driverClassName = (String) configurationValues.get( AvailableSettings.DRIVER );
		if ( driverClassName == null ) {
			LOG.jdbcDriverNotSpecified( AvailableSettings.DRIVER );
		}
		else if ( serviceRegistry != null ) {
			try {
				driver = (Driver) serviceRegistry.getService(
						ClassLoaderService.class ).classForName( driverClassName )
						.newInstance();
			}
			catch ( Exception e ) {
				throw new ClassLoadingException(
						"Specified JDBC Driver " + driverClassName
						+ " could not be loaded", e
				);
			}
		}
		// guard dog, mostly for making test pass
		else {
			try {
				// trying via forName() first to be as close to DriverManager's semantics
				driver = (Driver) Class.forName( driverClassName ).newInstance();
			}
			catch ( Exception e1 ) {
				try{
					driver = (Driver) ReflectHelper.classForName( driverClassName ).newInstance();
				}
				catch ( Exception e2 ) {
					throw new HibernateException( "Specified JDBC Driver " + driverClassName + " could not be loaded", e2 );
				}
			}
		}

		poolSize = ConfigurationHelper.getInt( AvailableSettings.POOL_SIZE, configurationValues, 20 ); // default pool size 20
		LOG.hibernateConnectionPoolSize( poolSize );

		autocommit = ConfigurationHelper.getBoolean( AvailableSettings.AUTOCOMMIT, configurationValues );
		LOG.autoCommitMode( autocommit );

		isolation = ConfigurationHelper.getInteger( AvailableSettings.ISOLATION, configurationValues );
		if ( isolation != null )
			LOG.jdbcIsolationLevel( Environment.isolationLevelToString( isolation.intValue() ) );

		url = (String) configurationValues.get( AvailableSettings.URL );
		if ( url == null ) {
			String msg = LOG.jdbcUrlNotSpecified( AvailableSettings.URL );
			LOG.error( msg );
			throw new HibernateException( msg );
		}

		connectionProps = ConnectionProviderInitiator.getConnectionProperties( configurationValues );

		LOG.usingDriver( driverClassName, url );
		// if debug level is enabled, then log the password, otherwise mask it
		if ( debugEnabled )
			LOG.connectionProperties( connectionProps );
		else
			LOG.connectionProperties( ConfigurationHelper.maskOut( connectionProps, "password" ) );
	}
	@Override
	public void stop() {
		LOG.cleaningUpConnectionPool( url );

		for ( Connection connection : pool ) {
			try {
				connection.close();
			}
			catch (SQLException sqle) {
				LOG.unableToClosePooledConnection( sqle );
			}
		}
		pool.clear();
		stopped = true;
	}
	@Override
	public Connection getConnection() throws SQLException {
		if ( traceEnabled ) LOG.tracev( "Total checked-out connections: {0}", checkedOut.intValue() );

		// essentially, if we have available connections in the pool, use one...
		synchronized (pool) {
			if ( !pool.isEmpty() ) {
				int last = pool.size() - 1;
				if ( traceEnabled ) LOG.tracev( "Using pooled JDBC connection, pool size: {0}", last );
				Connection pooled = pool.remove( last );
				if ( isolation != null ) {
					pooled.setTransactionIsolation( isolation.intValue() );
				}
				if ( pooled.getAutoCommit() != autocommit ) {
					pooled.setAutoCommit( autocommit );
				}
				checkedOut.incrementAndGet();
				return pooled;
			}
		}

		// otherwise we open a new connection...
<<<<<<< HEAD
=======
		final boolean debugEnabled = LOG.isDebugEnabled();
>>>>>>> bd7840dd
		if ( debugEnabled ) LOG.debug( "Opening new JDBC connection" );
		
		Connection conn;
		if ( driver != null ) {
			// If a Driver is available, completely circumvent
			// DriverManager#getConnection.  It attempts to double check
			// ClassLoaders before using a Driver.  This does not work well in
			// OSGi environments without wonky workarounds.
			conn = driver.connect( url, connectionProps );
		}
		else {
			// If no Driver, fall back on the original method.
			conn = DriverManager.getConnection( url, connectionProps );
		}
		
		if ( isolation != null ) {
			conn.setTransactionIsolation( isolation.intValue() );
		}
		if ( conn.getAutoCommit() != autocommit ) {
			conn.setAutoCommit(autocommit);
		}

		if ( debugEnabled ) {
			LOG.debugf( "Created connection to: %s, Isolation Level: %s", url, conn.getTransactionIsolation() );
		}

		checkedOut.incrementAndGet();
		return conn;
	}
	@Override
	public void closeConnection(Connection conn) throws SQLException {
		checkedOut.decrementAndGet();
		// add to the pool if the max size is not yet reached.
		synchronized ( pool ) {
			int currentSize = pool.size();
			if ( currentSize < poolSize ) {
				if ( traceEnabled ) LOG.tracev( "Returning connection to pool, pool size: {0}", ( currentSize + 1 ) );
				pool.add( conn );
				return;
			}
		}
		LOG.debug( "Closing JDBC connection" );
		conn.close();
	}

	@Override
	protected void finalize() throws Throwable {
		if ( !stopped ) {
			stop();
		}
		super.finalize();
	}
	@Override
	public boolean supportsAggressiveRelease() {
		return false;
	}

	@Override
	public void injectServices(ServiceRegistryImplementor serviceRegistry) {
		this.serviceRegistry = serviceRegistry;
	}
}<|MERGE_RESOLUTION|>--- conflicted
+++ resolved
@@ -197,10 +197,7 @@
 		}
 
 		// otherwise we open a new connection...
-<<<<<<< HEAD
-=======
 		final boolean debugEnabled = LOG.isDebugEnabled();
->>>>>>> bd7840dd
 		if ( debugEnabled ) LOG.debug( "Opening new JDBC connection" );
 		
 		Connection conn;
