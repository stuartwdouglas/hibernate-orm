--- conflicted
+++ resolved
@@ -22,6 +22,7 @@
  * Boston, MA  02110-1301  USA
  */
 package org.hibernate.engine.jdbc.internal.proxy;
+
 import java.lang.reflect.InvocationHandler;
 import java.lang.reflect.InvocationTargetException;
 import java.lang.reflect.Method;
@@ -31,41 +32,24 @@
 import java.sql.PreparedStatement;
 import java.sql.SQLException;
 import java.sql.Statement;
-<<<<<<< HEAD
 import org.hibernate.HibernateLogger;
-import org.hibernate.engine.jdbc.spi.ConnectionObserver;
-import org.hibernate.engine.jdbc.spi.JdbcResourceRegistry;
-import org.hibernate.engine.jdbc.spi.JdbcServices;
-import org.hibernate.engine.jdbc.spi.LogicalConnectionImplementor;
-import org.hibernate.stat.StatisticsImplementor;
-import org.jboss.logging.Logger;
-=======
-
-import org.slf4j.Logger;
-import org.slf4j.LoggerFactory;
-
 import org.hibernate.engine.jdbc.spi.JdbcResourceRegistry;
 import org.hibernate.engine.jdbc.spi.JdbcServices;
 import org.hibernate.engine.jdbc.spi.LogicalConnectionImplementor;
 import org.hibernate.engine.jdbc.spi.NonDurableConnectionObserver;
->>>>>>> 0b10334e
+import org.jboss.logging.Logger;
 
 /**
  * The {@link InvocationHandler} for intercepting messages to {@link java.sql.Connection} proxies.
  *
  * @author Steve Ebersole
  */
-<<<<<<< HEAD
-public class ConnectionProxyHandler extends AbstractProxyHandler implements InvocationHandler, ConnectionObserver {
-
-    private static final HibernateLogger LOG = Logger.getMessageLogger(HibernateLogger.class,
-                                                                       ConnectionProxyHandler.class.getName());
-=======
 public class ConnectionProxyHandler
 		extends AbstractProxyHandler
 		implements InvocationHandler, NonDurableConnectionObserver {
-	private static final Logger log = LoggerFactory.getLogger( ConnectionProxyHandler.class );
->>>>>>> 0b10334e
+
+    private static final HibernateLogger LOG = Logger.getMessageLogger(HibernateLogger.class,
+                                                                       ConnectionProxyHandler.class.getName());
 
 	private LogicalConnectionImplementor logicalConnection;
 
@@ -239,14 +223,8 @@
 		invalidateHandle();
 	}
 
-<<<<<<< HEAD
-    StatisticsImplementor getStatisticsImplementorOrNull() {
-        return getLogicalConnection().getStatisticsImplementor();
-    }
-=======
 	@Override
 	public void statementPrepared() {
 		// N/A
 	}
->>>>>>> 0b10334e
 }