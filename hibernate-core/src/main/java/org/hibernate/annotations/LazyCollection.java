<<<<<<< HEAD
/*
 * Hibernate, Relational Persistence for Idiomatic Java
 *
 * Copyright (c) 2010, Red Hat Inc. or third-party contributors as
 * indicated by the @author tags or express copyright attribution
 * statements applied by the authors.  All third-party contributions are
 * distributed under license by Red Hat Inc.
 *
 * This copyrighted material is made available to anyone wishing to use, modify,
 * copy, or redistribute it subject to the terms and conditions of the GNU
 * Lesser General Public License, as published by the Free Software Foundation.
 *
 * This program is distributed in the hope that it will be useful,
 * but WITHOUT ANY WARRANTY; without even the implied warranty of MERCHANTABILITY
 * or FITNESS FOR A PARTICULAR PURPOSE.  See the GNU Lesser General Public License
 * for more details.
 *
 * You should have received a copy of the GNU Lesser General Public License
 * along with this distribution; if not, write to:
 * Free Software Foundation, Inc.
 * 51 Franklin Street, Fifth Floor
 * Boston, MA  02110-1301  USA
 */
package org.hibernate.annotations;

import java.lang.annotation.ElementType;
import java.lang.annotation.Retention;
import java.lang.annotation.RetentionPolicy;
import java.lang.annotation.Target;

/**
 * Define the lazy status of a collection
 *
 * @author Emmanuel Bernard
 */
@Target({ ElementType.METHOD, ElementType.FIELD })
@Retention(RetentionPolicy.RUNTIME)
public @interface LazyCollection {
	LazyCollectionOption value();
}
=======
/*
 * Hibernate, Relational Persistence for Idiomatic Java
 *
 * Copyright (c) 2010, Red Hat Inc. or third-party contributors as
 * indicated by the @author tags or express copyright attribution
 * statements applied by the authors.  All third-party contributions are
 * distributed under license by Red Hat Inc.
 *
 * This copyrighted material is made available to anyone wishing to use, modify,
 * copy, or redistribute it subject to the terms and conditions of the GNU
 * Lesser General Public License, as published by the Free Software Foundation.
 *
 * This program is distributed in the hope that it will be useful,
 * but WITHOUT ANY WARRANTY; without even the implied warranty of MERCHANTABILITY
 * or FITNESS FOR A PARTICULAR PURPOSE.  See the GNU Lesser General Public License
 * for more details.
 *
 * You should have received a copy of the GNU Lesser General Public License
 * along with this distribution; if not, write to:
 * Free Software Foundation, Inc.
 * 51 Franklin Street, Fifth Floor
 * Boston, MA  02110-1301  USA
 */
package org.hibernate.annotations;

import java.lang.annotation.ElementType;
import java.lang.annotation.Retention;
import java.lang.annotation.RetentionPolicy;
import java.lang.annotation.Target;

/**
 * Define the lazy status of a collection.
 *
 * @author Emmanuel Bernard
 */
@Target({ElementType.METHOD, ElementType.FIELD})
@Retention(RetentionPolicy.RUNTIME)
public @interface LazyCollection {
	/**
	 * The laziness option for the collection.
	 */
	LazyCollectionOption value();
}
>>>>>>> f2b9ab82
<|MERGE_RESOLUTION|>--- conflicted
+++ resolved
@@ -1,45 +1,3 @@
-<<<<<<< HEAD
-/*
- * Hibernate, Relational Persistence for Idiomatic Java
- *
- * Copyright (c) 2010, Red Hat Inc. or third-party contributors as
- * indicated by the @author tags or express copyright attribution
- * statements applied by the authors.  All third-party contributions are
- * distributed under license by Red Hat Inc.
- *
- * This copyrighted material is made available to anyone wishing to use, modify,
- * copy, or redistribute it subject to the terms and conditions of the GNU
- * Lesser General Public License, as published by the Free Software Foundation.
- *
- * This program is distributed in the hope that it will be useful,
- * but WITHOUT ANY WARRANTY; without even the implied warranty of MERCHANTABILITY
- * or FITNESS FOR A PARTICULAR PURPOSE.  See the GNU Lesser General Public License
- * for more details.
- *
- * You should have received a copy of the GNU Lesser General Public License
- * along with this distribution; if not, write to:
- * Free Software Foundation, Inc.
- * 51 Franklin Street, Fifth Floor
- * Boston, MA  02110-1301  USA
- */
-package org.hibernate.annotations;
-
-import java.lang.annotation.ElementType;
-import java.lang.annotation.Retention;
-import java.lang.annotation.RetentionPolicy;
-import java.lang.annotation.Target;
-
-/**
- * Define the lazy status of a collection
- *
- * @author Emmanuel Bernard
- */
-@Target({ ElementType.METHOD, ElementType.FIELD })
-@Retention(RetentionPolicy.RUNTIME)
-public @interface LazyCollection {
-	LazyCollectionOption value();
-}
-=======
 /*
  * Hibernate, Relational Persistence for Idiomatic Java
  *
@@ -82,5 +40,4 @@
 	 * The laziness option for the collection.
 	 */
 	LazyCollectionOption value();
-}
->>>>>>> f2b9ab82
+}