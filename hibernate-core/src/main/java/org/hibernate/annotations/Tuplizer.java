--- conflicted
+++ resolved
@@ -1,112 +1,58 @@
-<<<<<<< HEAD
-/*
- * Hibernate, Relational Persistence for Idiomatic Java
- *
- * Copyright (c) 2010, Red Hat Inc. or third-party contributors as
- * indicated by the @author tags or express copyright attribution
- * statements applied by the authors.  All third-party contributions are
- * distributed under license by Red Hat Inc.
- *
- * This copyrighted material is made available to anyone wishing to use, modify,
- * copy, or redistribute it subject to the terms and conditions of the GNU
- * Lesser General Public License, as published by the Free Software Foundation.
- *
- * This program is distributed in the hope that it will be useful,
- * but WITHOUT ANY WARRANTY; without even the implied warranty of MERCHANTABILITY
- * or FITNESS FOR A PARTICULAR PURPOSE.  See the GNU Lesser General Public License
- * for more details.
- *
- * You should have received a copy of the GNU Lesser General Public License
- * along with this distribution; if not, write to:
- * Free Software Foundation, Inc.
- * 51 Franklin Street, Fifth Floor
- * Boston, MA  02110-1301  USA
- */
-package org.hibernate.annotations;
-import java.lang.annotation.Retention;
-
-import org.hibernate.EntityMode;
-
-import static java.lang.annotation.ElementType.FIELD;
-import static java.lang.annotation.ElementType.METHOD;
-import static java.lang.annotation.ElementType.TYPE;
-import static java.lang.annotation.RetentionPolicy.RUNTIME;
-
-/**
- * Define a tuplizer for an entity or a component
- * @author Emmanuel Bernard
- */
-@java.lang.annotation.Target( {TYPE, FIELD, METHOD} )
-@Retention( RUNTIME )
-public @interface Tuplizer {
-	/** tuplizer implementation */
-	Class impl();
-	/**
-	 * either pojo, dynamic-map
-	 * @deprecated should use #entityModeType instead
-	 */
-	@Deprecated
-	String entityMode() default "pojo";
-	EntityMode entityModeType() default EntityMode.POJO;
-}
-=======
-/*
- * Hibernate, Relational Persistence for Idiomatic Java
- *
- * Copyright (c) 2010, Red Hat Inc. or third-party contributors as
- * indicated by the @author tags or express copyright attribution
- * statements applied by the authors.  All third-party contributions are
- * distributed under license by Red Hat Inc.
- *
- * This copyrighted material is made available to anyone wishing to use, modify,
- * copy, or redistribute it subject to the terms and conditions of the GNU
- * Lesser General Public License, as published by the Free Software Foundation.
- *
- * This program is distributed in the hope that it will be useful,
- * but WITHOUT ANY WARRANTY; without even the implied warranty of MERCHANTABILITY
- * or FITNESS FOR A PARTICULAR PURPOSE.  See the GNU Lesser General Public License
- * for more details.
- *
- * You should have received a copy of the GNU Lesser General Public License
- * along with this distribution; if not, write to:
- * Free Software Foundation, Inc.
- * 51 Franklin Street, Fifth Floor
- * Boston, MA  02110-1301  USA
- */
-package org.hibernate.annotations;
-
-import java.lang.annotation.Retention;
-
-import org.hibernate.EntityMode;
-
-import static java.lang.annotation.ElementType.FIELD;
-import static java.lang.annotation.ElementType.METHOD;
-import static java.lang.annotation.ElementType.TYPE;
-import static java.lang.annotation.RetentionPolicy.RUNTIME;
-
-/**
- * Define a tuplizer for an entity or a component.
- *
- * @author Emmanuel Bernard
- */
-@java.lang.annotation.Target( {TYPE, FIELD, METHOD} )
-@Retention( RUNTIME )
-public @interface Tuplizer {
-	/**
-	 * Tuplizer implementation.
-	 */
-	Class impl();
-
-	/**
-	 * either pojo, dynamic-map or dom4j.
-	 * @deprecated should use #entityModeType instead
-	 */
-	@Deprecated
-	String entityMode() default "pojo";
-
-	/**
-	 * The entity mode.
-	 */
-	EntityMode entityModeType() default EntityMode.POJO;
-}
->>>>>>> f2b9ab82
+/*
+ * Hibernate, Relational Persistence for Idiomatic Java
+ *
+ * Copyright (c) 2010, Red Hat Inc. or third-party contributors as
+ * indicated by the @author tags or express copyright attribution
+ * statements applied by the authors.  All third-party contributions are
+ * distributed under license by Red Hat Inc.
+ *
+ * This copyrighted material is made available to anyone wishing to use, modify,
+ * copy, or redistribute it subject to the terms and conditions of the GNU
+ * Lesser General Public License, as published by the Free Software Foundation.
+ *
+ * This program is distributed in the hope that it will be useful,
+ * but WITHOUT ANY WARRANTY; without even the implied warranty of MERCHANTABILITY
+ * or FITNESS FOR A PARTICULAR PURPOSE.  See the GNU Lesser General Public License
+ * for more details.
+ *
+ * You should have received a copy of the GNU Lesser General Public License
+ * along with this distribution; if not, write to:
+ * Free Software Foundation, Inc.
+ * 51 Franklin Street, Fifth Floor
+ * Boston, MA  02110-1301  USA
+ */
+package org.hibernate.annotations;
+
+import java.lang.annotation.Retention;
+
+
+import static java.lang.annotation.ElementType.FIELD;
+import static java.lang.annotation.ElementType.METHOD;
+import static java.lang.annotation.ElementType.TYPE;
+import static java.lang.annotation.RetentionPolicy.RUNTIME;
+import org.hibernate.EntityMode;
+/**
+ * Define a tuplizer for an entity or a component.
+ *
+ * @author Emmanuel Bernard
+ */
+@java.lang.annotation.Target( {TYPE, FIELD, METHOD} )
+@Retention( RUNTIME )
+public @interface Tuplizer {
+	/**
+	 * Tuplizer implementation.
+	 */
+	Class impl();
+
+	/**
+	 * either pojo, dynamic-map or dom4j.
+	 * @deprecated should use #entityModeType instead
+	 */
+	@Deprecated
+	String entityMode() default "pojo";
+
+	/**
+	 * The entity mode.
+	 */
+	EntityMode entityModeType() default EntityMode.POJO;
+}