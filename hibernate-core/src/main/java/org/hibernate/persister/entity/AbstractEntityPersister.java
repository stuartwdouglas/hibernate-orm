--- conflicted
+++ resolved
@@ -1084,7 +1084,7 @@
 				}
 			}
 			if ( cascadeStyle == null ) {
-				cascadeStyle = CascadeStyle.NONE;
+				cascadeStyle = CascadeStyles.NONE;
 			}
 			cascades.add( cascadeStyle );
 
@@ -1092,10 +1092,6 @@
 				joinedFetchesList.add( ( (Fetchable) attributeBinding ).getFetchMode() );
 			}
 			else {
-<<<<<<< HEAD
-=======
-				cascades.add( CascadeStyles.NONE );
->>>>>>> fd8a45b2
 				joinedFetchesList.add( FetchMode.SELECT );
 			}
 		}
