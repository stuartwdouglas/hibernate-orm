--- conflicted
+++ resolved
@@ -31,7 +31,6 @@
 import org.hibernate.cache.spi.NaturalIdRegion;
 import org.hibernate.cache.spi.access.NaturalIdRegionAccessStrategy;
 import org.hibernate.cache.spi.access.SoftLock;
-import org.hibernate.cfg.Settings;
 
 /**
  * JTA NaturalIdRegionAccessStrategy.
@@ -52,16 +51,8 @@
 	 * @param region the Hibernate region.
 	 * @param ehcache the cache.
 	 */
-<<<<<<< HEAD
 	public TransactionalEhcacheNaturalIdRegionAccessStrategy(EhcacheNaturalIdRegion region, Ehcache ehcache) {
 		super( region );
-=======
-	public TransactionalEhcacheNaturalIdRegionAccessStrategy(
-			EhcacheNaturalIdRegion region,
-			Ehcache ehcache,
-			Settings settings) {
-		super( region, settings );
->>>>>>> f40f814b
 		this.ehcache = ehcache;
 	}
 
